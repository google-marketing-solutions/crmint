--- conflicted
+++ resolved
@@ -18,16 +18,12 @@
   name: 'labelcase'
 })
 export class LabelcasePipe implements PipeTransform {
-<<<<<<< HEAD
   specialCaseMap: Object = {
     api: 'API',
     id: 'ID',
     mp: 'MP',
     bigquery: 'BigQuery'
   };
-=======
-  specialCaseMap: Object = {api: 'API', id: 'ID', bigquery: 'BigQuery'};
->>>>>>> 87991c24
 
   /**
    * Uppercase the first character in the word(s) provided (word split into
