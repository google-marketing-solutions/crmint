--- conflicted
+++ resolved
@@ -44,16 +44,12 @@
   FIRST_PARTY = 'FIRST_PARTY'
 }
 
-<<<<<<< HEAD
 export enum Destination {
   GOOGLE_ANALYTICS_CUSTOM_EVENT = 'GOOGLE_ANALYTICS_CUSTOM_EVENT',
   GOOGLE_ADS_CONVERSION_EVENT = 'GOOGLE_ADS_CONVERSION_EVENT'
 }
 
-export class Range {
-=======
 export type Range = {
->>>>>>> 6e5a6e7f
   min: number
   max: number
   step: number
