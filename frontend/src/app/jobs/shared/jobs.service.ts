// Copyright 2018 Google Inc
//
// Licensed under the Apache License, Version 2.0 (the "License");
// you may not use this file except in compliance with the License.
// You may obtain a copy of the License at
//
//      http://www.apache.org/licenses/LICENSE-2.0
//
// Unless required by applicable law or agreed to in writing, software
// distributed under the License is distributed on an "AS IS" BASIS,
// WITHOUT WARRANTIES OR CONDITIONS OF ANY KIND, either express or implied.
// See the License for the specific language governing permissions and
// limitations under the License.

import { Injectable } from '@angular/core';
import { serialize } from 'class-transformer';

import { ApiService } from 'app/api.service';

@Injectable()
export class JobsService extends ApiService {

  private url = `${this.getHost()}/jobs`;

  getJobsByPipeline(pipeline_id) {
<<<<<<< HEAD
    return this.http.get(this.getJobsByPipelineUrl(pipeline_id))
=======
    const params = new URLSearchParams();
    params.set('pipeline_id', pipeline_id);
    this.options.search = params;
    this.removeContentTypeHeader();
    return this.http.get(this.url, this.options)
>>>>>>> 97ff5891
                    .toPromise()
                    .catch(this.handleError);
  }

  getJob(id) {
    this.removeContentTypeHeader();
    return this.http.get(this.getJobUrl(id))
                    .toPromise()
                    .catch(this.handleError);
  }

  addJob(job) {
<<<<<<< HEAD
    return this.http.post(this.url, serialize(job), this.options)
=======
    this.addContentTypeHeader();
    return this.http.post(this.url, serialize(job), { headers: this.options.headers })
>>>>>>> 97ff5891
                    .toPromise()
                    .catch(this.handleError);
  }

  updateJob(job) {
<<<<<<< HEAD
    return this.http.put(this.getJobUrl(job.id), serialize(job), this.options)
=======
    this.addContentTypeHeader();
    return this.http.put(this.getJobUrl(job.id), serialize(job), { headers: this.options.headers })
>>>>>>> 97ff5891
                    .toPromise()
                    .catch(this.handleError);
  }

  deleteJob(id) {
    this.removeContentTypeHeader();
    return this.http.delete(this.getJobUrl(id))
                    .toPromise()
                    .catch(this.handleError);
  }

  startJob(id) {
<<<<<<< HEAD
    return this.http.post(this.getJobUrl(id) + '/start', null, this.options)
=======
    this.addContentTypeHeader();
    return this.http.post(this.getJobUrl(id) + '/start', null, { headers: this.options.headers })
>>>>>>> 97ff5891
                    .toPromise()
                    .catch(this.handleError);
  }

  private getJobUrl(id) {
    return this.url + '/' + id;
  }

  private getJobsByPipelineUrl(pipeline_id) {
    return `${this.url}?pipeline_id=${pipeline_id}`;
  }

}<|MERGE_RESOLUTION|>--- conflicted
+++ resolved
@@ -23,15 +23,9 @@
   private url = `${this.getHost()}/jobs`;
 
   getJobsByPipeline(pipeline_id) {
-<<<<<<< HEAD
-    return this.http.get(this.getJobsByPipelineUrl(pipeline_id))
-=======
-    const params = new URLSearchParams();
-    params.set('pipeline_id', pipeline_id);
-    this.options.search = params;
+    this.options.params = {'pipeline_id': pipeline_id};
     this.removeContentTypeHeader();
     return this.http.get(this.url, this.options)
->>>>>>> 97ff5891
                     .toPromise()
                     .catch(this.handleError);
   }
@@ -44,23 +38,15 @@
   }
 
   addJob(job) {
-<<<<<<< HEAD
-    return this.http.post(this.url, serialize(job), this.options)
-=======
     this.addContentTypeHeader();
     return this.http.post(this.url, serialize(job), { headers: this.options.headers })
->>>>>>> 97ff5891
                     .toPromise()
                     .catch(this.handleError);
   }
 
   updateJob(job) {
-<<<<<<< HEAD
-    return this.http.put(this.getJobUrl(job.id), serialize(job), this.options)
-=======
     this.addContentTypeHeader();
     return this.http.put(this.getJobUrl(job.id), serialize(job), { headers: this.options.headers })
->>>>>>> 97ff5891
                     .toPromise()
                     .catch(this.handleError);
   }
@@ -73,12 +59,8 @@
   }
 
   startJob(id) {
-<<<<<<< HEAD
-    return this.http.post(this.getJobUrl(id) + '/start', null, this.options)
-=======
     this.addContentTypeHeader();
     return this.http.post(this.getJobUrl(id) + '/start', null, { headers: this.options.headers })
->>>>>>> 97ff5891
                     .toPromise()
                     .catch(this.handleError);
   }
@@ -87,8 +69,4 @@
     return this.url + '/' + id;
   }
 
-  private getJobsByPipelineUrl(pipeline_id) {
-    return `${this.url}?pipeline_id=${pipeline_id}`;
-  }
-
 }