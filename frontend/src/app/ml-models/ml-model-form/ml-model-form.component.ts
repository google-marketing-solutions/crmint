--- conflicted
+++ resolved
@@ -108,11 +108,7 @@
           this.refreshTimespans();
           this.refreshHyperParameters();
           this.refreshOutput();
-<<<<<<< HEAD
-          await this.refreshVariables();
-=======
           await this.fetchVariables();
->>>>>>> d0e3e157
         } else {
           this.refreshTimespans();
         }
@@ -183,14 +179,6 @@
    * Helper for quickly getting a control's value.
    *
    * @param control The name of the control or the control itself.
-<<<<<<< HEAD
-   * @param key The key within the control to lookup the value for.
-   * @returns The value of the control.
-   */
-  value(control: string|AbstractControl, key: string = ''): any {
-    let formControl = control instanceof AbstractControl ? control : this.mlModelForm.get(control);
-    return key ? formControl.get(key).value : formControl.value;
-=======
    * @param key The key within the control to lookup the value for (optional).
    * @returns The value of the control.
    */
@@ -210,7 +198,6 @@
     const formControl = control instanceof AbstractControl ? control : this.mlModelForm.get(control);
     const errors = key ? formControl.get(key).errors : formControl.errors;
     return errors ? Object.keys(errors)[0] : '';
->>>>>>> d0e3e157
   }
 
   get type() {
@@ -266,25 +253,15 @@
    * that are required to properly fetch the ml model variables.
    */
   get variableRequirementsProvided(): boolean {
-<<<<<<< HEAD
-    const bigQueryDatasetName: string = this.value('bigQueryDataset', 'name');
-    const bigQueryDatasetLocation: string = this.value('bigQueryDataset', 'location');
-    const includesFirstPartyData: boolean = this.input.source.includes(Source.FIRST_PARTY);
-=======
     const bigQueryDataset = this.value('bigQueryDataset');
     const input = this.value('input');
->>>>>>> d0e3e157
     const timespans: Timespan[] = this.value('timespans');
 
     if (!bigQueryDataset.name || !bigQueryDataset.location) {
       return false;
     }
 
-<<<<<<< HEAD
-    if (includesFirstPartyData === null) {
-=======
     if (input.source === null) {
->>>>>>> d0e3e157
       return false;
     } else if (input.source.includes(Source.FIRST_PARTY)) {
       if (!input.parameters.firstPartyDataset || !input.parameters.firstPartyTable) {
@@ -307,41 +284,6 @@
   refreshInput() {
     const input: Input = this.input;
     const allRequirementsFields: string[] = Object.keys(input.parameters);
-<<<<<<< HEAD
-
-    for (const requirement of allRequirementsFields) {
-      const field = this.mlModelForm.get(['input', 'parameters', requirement]);
-      if (input.requirements.includes(requirement)) {
-        field.addValidators(Validators.required);
-      } else {
-        field.removeValidators(Validators.required);
-        field.setValue(null);
-      }
-    }
-  }
-
-  /**
-   * Get variables (feature, label, and other options) from GA4 Events and First Party tables in BigQuery.
-   */
-  async getVariables(): Promise<Variable[]> {
-    this.fetchingVariables = true;
-    const includesFirstPartyData: boolean = this.input.source.includes(Source.FIRST_PARTY);
-    let variables: Variable[] = this.cachedVariables;
-
-    if (variables.length === 0) {
-      try {
-        const input = this.value('input');
-        const dataset = this.value('bigQueryDataset');
-        const ts = this.value('timespans');
-        variables = await this.mlModelsService.getVariables(input, dataset, ts);
-        variables.sort((a: Variable, b: Variable) => {
-          return a.source.localeCompare(b.source);
-        });
-        this.cachedVariables = variables;
-        this.errorMessage = '';
-      } catch (error) {
-        this.errorMessage = error || 'An error occurred';
-=======
 
     for (const requirement of allRequirementsFields) {
       const field = this.mlModelForm.get(['input', 'parameters', requirement]);
@@ -424,7 +366,6 @@
       if (variable.role === Role.LABEL && variable.source == Source.GOOGLE_ANALYTICS) {
         variable.key_required = true;
         variable.hint = `${isRegressionModel ? 'First value' : 'Trigger event'} will be automatically derived from the first occurrence of this event if not assigned.`;
->>>>>>> d0e3e157
       }
 
       if ([Role.FIRST_VALUE, Role.TRIGGER_EVENT].includes(variable.role) && variable.source === Source.GOOGLE_ANALYTICS) {
@@ -451,80 +392,44 @@
       controls.push(control);
     }
 
-<<<<<<< HEAD
-    this.fetchingVariables = false;
-    if (!includesFirstPartyData) {
-      return variables.filter(v => v.source !== Source.FIRST_PARTY);
-    }
-    return variables;
-  }
-
-  /**
-   * Attaches existing variable configuration for a model to the form.
-   * Updates variable form fields based on related/linked form field changes.
-   */
-  async refreshVariables() {
-    const formVariables: Variable[] = this.value('variables');
-    const roles: Role[] = Object.values(Role);
-    const firstPartyRoles: Role[] = roles;
-    const googleAnalyticsRoles: Role[] = roles.filter(r => ![Role.TRIGGER_DATE, Role.CLIENT_ID, Role.USER_ID].includes(r));
-    const existingVariables: Variable[] = formVariables.length ? formVariables : this.mlModel.variables;
-    const variables: Variable[] = await this.getVariables();
-    const isClassificationModel = this.type.isClassification;
-    const isRegressionModel = this.type.isRegression;
-    let controls = [];
-
-    for (const variable of variables) {
-      const existingVariable = existingVariables?.find(v => v.name === variable.name && v.source === variable.source);
-
-      variable.roles = variable.source === Source.FIRST_PARTY ? firstPartyRoles : googleAnalyticsRoles;
-      if (isClassificationModel) {
-        variable.roles = variable.roles.filter(r => ![Role.FIRST_VALUE].includes(r));
-      }
-
-      variable.role = existingVariable ? existingVariable.role : null;
-      variable.key_required = false;
-      variable.hint = null;
-
-      if (existingVariable && existingVariable.key) {
-        variable.key = existingVariable.key;
-        variable.value_type = variable.parameters.find(p => p.key === variable.key).value_type;
-      } else if (variable.parameters.length === 1) {
-        variable.key = variable.parameters[0].key;
-        variable.value_type = variable.parameters[0].value_type;
-      }
-
-      if (variable.role === Role.LABEL) {
-        if (variable.source == Source.GOOGLE_ANALYTICS) {
-          variable.key_required = true;
-          if (isRegressionModel) {
-            variable.hint = 'Due to your selection, trigger date will be derived from the date associated with the first value ' +
-                            'and the first value (if not selected) defaults to the first label value.';
-          }
-        }
-      }
-
-      if (variable.role === Role.FIRST_VALUE && variable.source === Source.GOOGLE_ANALYTICS) {
-        variable.key_required = true;
-      }
-
-      controls.push(this._fb.group({
-        name: [variable.name],
-        source: [variable.source, this.enumValidator(Source)],
-        count: [variable.count],
-        roles: [variable.roles],
-        role: [variable.role, this.enumValidator(Role)],
-        parameters: [variable.key_required ? variable.parameters : null],
-        key: [
-          variable.key,
-          variable.key_required ? [Validators.required] : []
-        ],
-        value_type: [variable.value_type],
-        hint: variable.hint
-      }));
-    }
-
     this.mlModelForm.setControl('variables', this._fb.array(controls));
+  }
+
+  /**
+   * Get variable roles based on set form parameters and variable source.
+   *
+   * @param existingVariables The list of variables already assigned a role in the form.
+   * @param variable The variable for which the roles will be assigned (used to filter specific roles).
+   * @returns The list of roles that should be available for selection.
+   */
+  getVariableRoles(existingVariables: Variable[], variable: Variable): Role[] {
+    let roles: Role[] = Object.values(Role);
+    const uniqueId: UniqueId = this.value('uniqueId');
+    const isRegressionModel: boolean = this.type.isRegression;
+    const isClassificationModel: boolean = this.type.isClassification;
+
+    if (variable.source === Source.FIRST_PARTY) {
+      roles = roles.filter(r => !(uniqueId === UniqueId.CLIENT_ID && r === Role.USER_ID) && !(uniqueId === UniqueId.USER_ID && r === Role.CLIENT_ID));
+    } else if (variable.source === Source.GOOGLE_ANALYTICS) {
+      roles = roles.filter(r => ![Role.TRIGGER_DATE, Role.CLIENT_ID, Role.USER_ID].includes(r));
+    }
+
+    if (isRegressionModel || variable.source === Source.FIRST_PARTY) {
+      roles = roles.filter(r => r !== Role.TRIGGER_EVENT);
+    }
+
+    if (isClassificationModel) {
+      roles = roles.filter(r => r !== Role.FIRST_VALUE);
+    }
+
+    const triggerDateDerived: Variable = existingVariables?.find(v =>
+      v.source === Source.GOOGLE_ANALYTICS && [Role.FIRST_VALUE, Role.TRIGGER_EVENT].includes(v.role)
+    );
+    if (triggerDateDerived) {
+      roles = roles.filter(r => r !== Role.TRIGGER_DATE);
+    }
+
+    return roles;
   }
 
   /**
@@ -585,116 +490,6 @@
         unit: [timespan.unit]
       }));
     }
-=======
-    this.mlModelForm.setControl('variables', this._fb.array(controls));
-  }
-
-  /**
-   * Get variable roles based on set form parameters and variable source.
-   *
-   * @param existingVariables The list of variables already assigned a role in the form.
-   * @param variable The variable for which the roles will be assigned (used to filter specific roles).
-   * @returns The list of roles that should be available for selection.
-   */
-  getVariableRoles(existingVariables: Variable[], variable: Variable): Role[] {
-    let roles: Role[] = Object.values(Role);
-    const uniqueId: UniqueId = this.value('uniqueId');
-    const isRegressionModel: boolean = this.type.isRegression;
-    const isClassificationModel: boolean = this.type.isClassification;
-
-    if (variable.source === Source.FIRST_PARTY) {
-      roles = roles.filter(r => !(uniqueId === UniqueId.CLIENT_ID && r === Role.USER_ID) && !(uniqueId === UniqueId.USER_ID && r === Role.CLIENT_ID));
-    } else if (variable.source === Source.GOOGLE_ANALYTICS) {
-      roles = roles.filter(r => ![Role.TRIGGER_DATE, Role.CLIENT_ID, Role.USER_ID].includes(r));
-    }
-
-    if (isRegressionModel || variable.source === Source.FIRST_PARTY) {
-      roles = roles.filter(r => r !== Role.TRIGGER_EVENT);
-    }
-
-    if (isClassificationModel) {
-      roles = roles.filter(r => r !== Role.FIRST_VALUE);
-    }
-
-    const triggerDateDerived: Variable = existingVariables?.find(v =>
-      v.source === Source.GOOGLE_ANALYTICS && [Role.FIRST_VALUE, Role.TRIGGER_EVENT].includes(v.role)
-    );
-    if (triggerDateDerived) {
-      roles = roles.filter(r => r !== Role.TRIGGER_DATE);
-    }
-
-    return roles;
-  }
-
-  /**
-   * Reset variables to empty array. Necessary when modifying parameters that affect
-   * which variables are available for selection and requires a manual refresh.
-   */
-  resetVariables() {
-    this.cachedVariables = [];
-    this.mlModelForm.setControl('variables', this._fb.array([]));
-  }
-
-  /**
-   * Attaches existing hyper parameter configuration for a model to the form.
-   * Updates hyper parameter form fields based on related/linked form field changes.
-   */
-  refreshHyperParameters() {
-    const formHyperParameters = this.value('hyperParameters');
-    const modelType: Type = this.value('type');
-    const existingParams = formHyperParameters.length ? formHyperParameters : this.mlModel.hyper_parameters;
-    const params = MlModel.getDefaultHyperParameters(modelType);
-    let controls = [];
-
-    for (let param of params) {
-      const existingParam = existingParams?.find(p => p.name === param.name);
-      param.toggled = existingParam ? true : false;
-      param.value = existingParam ? existingParam.value : param.value;
-
-      controls.push(this._fb.group({
-        name: [param.name],
-        value: param.range ? [param.value, [Validators.min(param.range.min), Validators.max(param.range.max)]] : [param.value],
-        toggled: [existingParam ? param.toggled : true],
-        range: [param.range],
-        options: [param.options]
-      }));
-    }
-
-    this.mlModelForm.setControl('hyperParameters', this._fb.array(controls));
-  }
-
-  /**
-   * Attaches existing timespan configuration for a model to the form.
-   */
-  refreshTimespans() {
-    const existingTimespans: Timespan[] = this.mlModel.timespans;
-    const timespans: Timespan[] = MlModel.getDefaultTimespans();
-    let controls = [];
-
-    for (const timespan of timespans) {
-      const existingTimespan = existingTimespans?.find(existingTimespan => existingTimespan.name === timespan.name);
-      if (existingTimespan) {
-        timespan.value = existingTimespan.value;
-        timespan.unit = existingTimespan.unit;
-      }
-      controls.push(this._fb.group({
-        name: [timespan.name],
-        value: [timespan.value, [Validators.required, Validators.min(timespan.range.min), Validators.max(timespan.range.max)]],
-        range: [timespan.range],
-        unit: [timespan.unit]
-      }));
-    }
-
-    this.mlModelForm.setControl('timespans', this._fb.array(controls));
-  }
-
-  /**
-   * Dynamically updates required output parameters based on the output destination selected.
-   */
-  refreshOutput() {
-    const output: Output = this.output;
-    const allRequirementsFields: string[] = Object.keys(output.parameters);
->>>>>>> d0e3e157
 
     this.mlModelForm.setControl('timespans', this._fb.array(controls));
   }
@@ -756,14 +551,8 @@
     this.state = State.LOADING;
     this.prepareSaveMlModel();
 
-<<<<<<< HEAD
-    if (this.mlModel.id) {
-      try {
-        this.mlModel.validate();
-=======
     try {
       if (this.mlModel.id) {
->>>>>>> d0e3e157
         await this.mlModelsService.update(this.mlModel);
         this.router.navigate(['ml-models', this.mlModel.id]);
       } else {
@@ -791,8 +580,6 @@
 
   /**
    * A validator helper that checks the value against a provided enum to make sure it's a valid option.
-<<<<<<< HEAD
-=======
    *
    * @param e The enum to validate against.
    * @returns A validator function that is used by the form to determine accuracy.
@@ -869,19 +656,11 @@
 
   /**
    * Return a deep copy of anything passed to it.
->>>>>>> d0e3e157
    *
    * @param item The thing to copy.
    * @returns The copy.
    */
-<<<<<<< HEAD
-  private enumValidator(e: object): ValidatorFn {
-    return (control: AbstractControl): ValidationErrors | null => {
-      return !Object.keys(e).includes(control.value) && control.value !== null ? {invalidSelection: {value: control.value}} : null;
-    };
-=======
   private copy(item: any): any {
     return JSON.parse(JSON.stringify(item));
->>>>>>> d0e3e157
   }
 }