<mat-card>
  <mat-card-title>{{ title }}</mat-card-title>
  <div class="crmi-card-title-separator"></div>

  <div [ngSwitch]="state">
    <!-- LOADING -->
    <ng-template ngSwitchCase="loading">
      <div class="crmi-loading-block">
        <mat-progress-spinner
          strokeWidth="10"
          style="width:100px;height:100px;"
          mode="indeterminate">
        </mat-progress-spinner>
        Loading...
      </div>
    </ng-template>
    <!-- LOADED -->
    <ng-template ngSwitchCase="loaded">
      <form [formGroup]="mlModelForm" class="crmi-form" novalidate (ngSubmit)="save()" autocomplete="off">
        <div class="crmi-form-group">
          <label class="crmi-form-label">Name</label>
          <mat-form-field>
            <input matInput placeholder="Name" formControlName="name">
          </mat-form-field>
        </div>

        <div id="input" formGroupName="input" class="crmi-form-group">
          <label class="crmi-form-label">
            Input Configuration
<<<<<<< HEAD
            <mat-icon class="tooltip" title="BigQuery data sources for the model.">help</mat-icon>
          </label>
          <div class="vertical-group">
            <mat-select placeholder="Source" formControlName="source"
                        (selectionChange)="refreshInput()">
=======
            <mat-icon class="tooltip-icon"
                      matTooltip="BigQuery data sources for the model."
                      matTooltipPosition="above"
                      matTooltipClass="crmi-tooltip">
              help
            </mat-icon>
          </label>
          <div class="vertical-group">
            <mat-select placeholder="Source" formControlName="source"
                        (selectionChange)="refreshInput(); resetVariables()">
>>>>>>> d0e3e157
              <mat-option *ngFor="let source of sources" [value]="source">{{ source | labelcase }}</mat-option>
            </mat-select>
            <div formGroupName="parameters" *ngIf="input.requirements.length > 0" class="input-group">
              <mat-form-field *ngFor="let requirement of input.requirements">
                <input matInput [placeholder]="requirement | labelcase" [formControlName]="requirement">
              </mat-form-field>
            </div>
          </div>
        </div>

        <div class="crmi-form-group" formGroupName="bigQueryDataset">
          <label class="crmi-form-label">
            Dataset
<<<<<<< HEAD
            <mat-icon class="tooltip" title="BigQuery dataset where model, predictions, and output will be stored.">help</mat-icon>
=======
            <mat-icon class="tooltip-icon"
                      matTooltip="BigQuery dataset where model, predictions, and output will be stored."
                      matTooltipPosition="above"
                      matTooltipClass="crmi-tooltip">
              help
            </mat-icon>
>>>>>>> d0e3e157
          </label>
          <mat-form-field>
            <input matInput placeholder="Name"
                   formControlName="name" (change)="resetVariables()">
          </mat-form-field>
          <mat-form-field>
            <input matInput placeholder="Location"
                   formControlName="location" (change)="resetVariables()">
          </mat-form-field>
        </div>

        <div formArrayName="timespans" class="crmi-form-group">
          <label class="crmi-form-label">
            Timespan
            <mat-icon class="tooltip-icon"
                      matTooltip="The amount of data in days to use for training (3 year max) and predictive (1 year max) steps."
                      matTooltipPosition="above"
                      matTooltipClass="crmi-tooltip">
              help
            </mat-icon>
          </label>
          <div id="timespans">
            <span *ngFor="let timespan of timespans.controls; index as i" [formGroupName]="i">
              <mat-form-field *ngIf="value(timespan, 'range'); let range">
                <input matInput placeholder="{{value(timespan, 'name') | labelcase }}" type="number"
                       formControlName="value" [min]="range.min" [max]="range.max" [step]="range.step"
                       (change)="resetVariables()">
                <span>{{ value(timespan, 'unit') | labelcase }}s</span>
              </mat-form-field>
            </span>
          </div>
        </div>

        <div class="crmi-form-group">
          <label class="crmi-form-label">User Identifier</label>
          <mat-select placeholder="Unique ID" formControlName="uniqueId" (selectionChange)="refreshVariables()">
            <mat-option *ngFor="let uniqueId of uniqueIds" [value]="uniqueId">{{ uniqueId | labelcase }}</mat-option>
          </mat-select>
        </div>

        <div class="crmi-form-group">
          <label class="crmi-form-label">Type</label>
          <mat-select placeholder="Type" formControlName="type"
                      (selectionChange)="refreshHyperParameters(); refreshVariables()">
            <mat-option *ngFor="let type of types" [value]="type">{{ type | labelcase }}</mat-option>
          </mat-select>
        </div>

        <div formArrayName="hyperParameters" class="crmi-form-group">
          <label class="crmi-form-label">Hyper-Parameters</label>
          <div id="hyper-parameters" class="vertical-group">
            <div *ngFor="let param of hyperParameters.controls; index as i" [formGroupName]="i">
              <mat-checkbox formControlName="toggled"></mat-checkbox>
              <span *ngIf="value(param, 'options'); let options" class="select-group">
                <span class="label">{{ value(param, 'name') }}</span>
                <mat-select formControlName="value" [placeholder]="value(param, 'name')">
                  <mat-option *ngFor="let option of options" [value]="option">
                    {{ option.toString().toUpperCase() }}
                  </mat-option>
                </mat-select>
              </span>
              <span *ngIf="value(param, 'range'); let range" class="slider-group">
                <span class="label">{{ value(param, 'name') }}</span>
                <mat-slider formControlName="value" [min]="range.min" [max]="range.max"
                            [step]="range.step" [thumbLabel]="value(param, 'value')">
                </mat-slider>
                <span>{{ value(param, 'value') }}</span>
              </span>
              <mat-form-field *ngIf="!value(param, 'options') && !value(param, 'range')">
                <input matInput [placeholder]="value(param, 'name')" formControlName="value">
              </mat-form-field>
            </div>
            <div *ngIf="hyperParameters.controls.length === 0" class="notice">
              Must first select a <strong>Type</strong> to see available Hyper-Parameters.
            </div>
          </div>
        </div>

        <div *ngIf="variables.length" formArrayName="variables" id="variables" class="crmi-form-group">
          <label class="crmi-form-label">Variables</label>
          <table>
            <tbody>
              <tr *ngFor="let variable of variables.controls; index as i" [formGroupName]="i">
                <td class="source">{{ value(variable, 'source') | labelcase }}</td>
                <td>{{ value(variable, 'name') }}</td>
                <td class="count" [hidden]="!value(variable, 'count')">
                  <mat-icon>bar_chart</mat-icon> {{ value(variable, 'count') }}
                </td>
                <td *ngIf="value(variable, 'roles'); let roles" class="role">
                  <mat-select placeholder="Include As" formControlName="role" (selectionChange)="refreshVariables()">
                    <mat-option [value]="null">----</mat-option>
                    <mat-option *ngFor="let role of roles" [value]="role">{{ role | labelcase }}</mat-option>
                  </mat-select>
                </td>
                <td *ngIf="value(variable, 'parameters'); let parameters" class="key">
<<<<<<< HEAD
                  <mat-select placeholder="Key" formControlName="key">
                    <mat-option *ngFor="let parameter of parameters" [value]="parameter.key">{{ parameter.key }}</mat-option>
                  </mat-select>
                </td>
                <td class='hint' *ngIf="value(variable, 'hint')">
                  <mat-icon class="tooltip" [title]="value(variable, 'hint')">warning</mat-icon>
=======
                  <mat-select placeholder="Key" formControlName="key" (selectionChange)="refreshVariables()">
                    <mat-option *ngFor="let parameter of parameters" [value]="parameter.key">{{ parameter.key }}</mat-option>
                  </mat-select>
                </td>
                <td class='hint' *ngIf="error(variable)">
                  <mat-icon class="tooltip-icon"
                            [matTooltip]="error(variable) | labelcase"
                            matTooltipPosition="after"
                            matTooltipClass="crmi-tooltip">
                    warning
                  </mat-icon>
                </td>
                <td class='hint' *ngIf="!error(variable) && value(variable, 'hint')">
                  <mat-icon class="tooltip-icon"
                            [matTooltip]="value(variable, 'hint')"
                            matTooltipPosition="after"
                            matTooltipClass="crmi-tooltip">
                    help
                  </mat-icon>
>>>>>>> d0e3e157
                </td>
              </tr>
            </tbody>
          </table>
        </div>

        <div *ngIf="variables.length === 0" class="crmi-form-group">
          <label class="crmi-form-label">Variables</label>
          <div *ngIf="variableRequirementsProvided" class="notice green">
            <span>
<<<<<<< HEAD
              Use above <strong>BigQuery Dataset</strong>, <strong>Data Source</strong>, and<br>
              <strong>Timespan</strong> to fetch available variables.
              <br>
              <small>(<strong>Note:</strong> Re-fetch required when BigQuery Dataset or Timespan change.)</small>
=======
              Use above <strong>Input Configuration</strong>, <strong>BigQuery Dataset</strong>, and<br>
              <strong>Timespan</strong> to fetch available variables.
              <br>
              <small>(<strong>Note:</strong> Re-fetch required when any of these change.)</small>
>>>>>>> d0e3e157
            </span>
            <button mat-raised-button
                    (click)="refreshVariables()"
                    type="button"
                    [disabled]="fetchingVariables"
                    color="alternate">
              Fetch
            </button>
          </div>
          <div *ngIf="!variableRequirementsProvided" class="notice">
<<<<<<< HEAD
            Must first enter <strong>BigQuery Dataset</strong>, <strong>Data Source</strong>, and<br>
=======
            Must first enter <strong>Input Configuration</strong>, <strong>BigQuery Dataset</strong>, and<br>
>>>>>>> d0e3e157
            <strong>Timespan</strong> values to see available variables.
          </div>
        </div>

        <div *ngIf="type.isClassification" class="crmi-form-group">
          <label class="crmi-form-label">
            Number of Segments
            <mat-icon class="tooltip-icon" title="Used when calculating conversion rates.">help</mat-icon>
          </label>
          <mat-slider formControlName="conversionRateSegments" [min]="2" [max]="10" [step]="1" [thumbLabel]="true"></mat-slider>
          <span>{{ value('conversionRateSegments') }}</span>
        </div>

        <div class="crmi-form-group">
          <label class="crmi-form-label">Class Imbalance Ratio</label>
          <mat-slider formControlName="classImbalance" [min]="1" [max]="100" [step]="1" [thumbLabel]="true"></mat-slider>
          <span>1:{{ value('classImbalance') }}</span>
        </div>

        <div id="output" formGroupName="output" class="crmi-form-group">
          <label class="crmi-form-label">Output Configuration</label>
          <div class="vertical-group">
            <mat-select placeholder="Destination" formControlName="destination"
                        (selectionChange)="refreshOutput()">
              <mat-option *ngFor="let destination of destinations" [value]="destination">{{ destination | labelcase }}</mat-option>
            </mat-select>
            <div formGroupName="parameters" *ngIf="output.requirements.length > 0" class="input-group">
              <mat-form-field *ngFor="let requirement of output.requirements">
                <input matInput [placeholder]="requirement | labelcase" [formControlName]="requirement">
              </mat-form-field>
            </div>
          </div>
        </div>

        <div class="crmi-form-offset">
          <div class="crmi-form-message crmi-form-message-error">{{ errorMessage }}</div>
          <button mat-raised-button
                  type="submit"
                  [disabled]="!mlModelForm.valid"
                  color="primary">
            {{ mlModel.id ? 'Save' : 'Create' }}
          </button>
          <button mat-raised-button
                  (click)="cancel()"
                  type="button">
            Cancel
          </button>
        </div>
      </form>
    </ng-template>
    <ng-template ngSwitchCase="error">
      <div class="crmi-form-message crmi-form-message-error">{{ errorMessage }}</div>
    </ng-template>
  </div>
</mat-card><|MERGE_RESOLUTION|>--- conflicted
+++ resolved
@@ -27,13 +27,6 @@
         <div id="input" formGroupName="input" class="crmi-form-group">
           <label class="crmi-form-label">
             Input Configuration
-<<<<<<< HEAD
-            <mat-icon class="tooltip" title="BigQuery data sources for the model.">help</mat-icon>
-          </label>
-          <div class="vertical-group">
-            <mat-select placeholder="Source" formControlName="source"
-                        (selectionChange)="refreshInput()">
-=======
             <mat-icon class="tooltip-icon"
                       matTooltip="BigQuery data sources for the model."
                       matTooltipPosition="above"
@@ -44,7 +37,6 @@
           <div class="vertical-group">
             <mat-select placeholder="Source" formControlName="source"
                         (selectionChange)="refreshInput(); resetVariables()">
->>>>>>> d0e3e157
               <mat-option *ngFor="let source of sources" [value]="source">{{ source | labelcase }}</mat-option>
             </mat-select>
             <div formGroupName="parameters" *ngIf="input.requirements.length > 0" class="input-group">
@@ -58,16 +50,12 @@
         <div class="crmi-form-group" formGroupName="bigQueryDataset">
           <label class="crmi-form-label">
             Dataset
-<<<<<<< HEAD
-            <mat-icon class="tooltip" title="BigQuery dataset where model, predictions, and output will be stored.">help</mat-icon>
-=======
             <mat-icon class="tooltip-icon"
                       matTooltip="BigQuery dataset where model, predictions, and output will be stored."
                       matTooltipPosition="above"
                       matTooltipClass="crmi-tooltip">
               help
             </mat-icon>
->>>>>>> d0e3e157
           </label>
           <mat-form-field>
             <input matInput placeholder="Name"
@@ -163,14 +151,6 @@
                   </mat-select>
                 </td>
                 <td *ngIf="value(variable, 'parameters'); let parameters" class="key">
-<<<<<<< HEAD
-                  <mat-select placeholder="Key" formControlName="key">
-                    <mat-option *ngFor="let parameter of parameters" [value]="parameter.key">{{ parameter.key }}</mat-option>
-                  </mat-select>
-                </td>
-                <td class='hint' *ngIf="value(variable, 'hint')">
-                  <mat-icon class="tooltip" [title]="value(variable, 'hint')">warning</mat-icon>
-=======
                   <mat-select placeholder="Key" formControlName="key" (selectionChange)="refreshVariables()">
                     <mat-option *ngFor="let parameter of parameters" [value]="parameter.key">{{ parameter.key }}</mat-option>
                   </mat-select>
@@ -190,7 +170,6 @@
                             matTooltipClass="crmi-tooltip">
                     help
                   </mat-icon>
->>>>>>> d0e3e157
                 </td>
               </tr>
             </tbody>
@@ -201,17 +180,10 @@
           <label class="crmi-form-label">Variables</label>
           <div *ngIf="variableRequirementsProvided" class="notice green">
             <span>
-<<<<<<< HEAD
-              Use above <strong>BigQuery Dataset</strong>, <strong>Data Source</strong>, and<br>
-              <strong>Timespan</strong> to fetch available variables.
-              <br>
-              <small>(<strong>Note:</strong> Re-fetch required when BigQuery Dataset or Timespan change.)</small>
-=======
               Use above <strong>Input Configuration</strong>, <strong>BigQuery Dataset</strong>, and<br>
               <strong>Timespan</strong> to fetch available variables.
               <br>
               <small>(<strong>Note:</strong> Re-fetch required when any of these change.)</small>
->>>>>>> d0e3e157
             </span>
             <button mat-raised-button
                     (click)="refreshVariables()"
@@ -222,11 +194,7 @@
             </button>
           </div>
           <div *ngIf="!variableRequirementsProvided" class="notice">
-<<<<<<< HEAD
-            Must first enter <strong>BigQuery Dataset</strong>, <strong>Data Source</strong>, and<br>
-=======
             Must first enter <strong>Input Configuration</strong>, <strong>BigQuery Dataset</strong>, and<br>
->>>>>>> d0e3e157
             <strong>Timespan</strong> values to see available variables.
           </div>
         </div>
