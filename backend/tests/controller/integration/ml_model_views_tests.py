--- conflicted
+++ resolved
@@ -26,12 +26,10 @@
     self.assertEqual(response.status_code, 200)
 
   def test_list_with_one_ml_model(self):
-<<<<<<< HEAD
-    MlModel.create(name='Test Model', type='LOGISTIC_REG', unique_id='CLIENT_ID', destination='GOOGLE_ANALYTICS_CUSTOM_EVENT')
-=======
-    models.MlModel.create(
-        name='Test Model', type='LOGISTIC_REG', unique_id='CLIENT_ID')
->>>>>>> 87991c24
+    models.MlModel.create(name='Test Model',
+                          type='LOGISTIC_REG',
+                          unique_id='CLIENT_ID',
+                          destination='GOOGLE_ANALYTICS_CUSTOM_EVENT')
     response = self.client.get('/api/ml-models')
     self.assertEqual(response.status_code, 200)
 
@@ -44,16 +42,12 @@
     self.assertEqual(response.status_code, 404)
 
   def test_put_active_ml_model(self):
-<<<<<<< HEAD
-    model = MlModel.create(name='Test Model', type='LOGISTIC_REG', unique_id='CLIENT_ID', destination='GOOGLE_ANALYTICS_CUSTOM_EVENT')
-    pipeline = Pipeline.create(ml_model_id=model.id)
-    pipeline.status = Pipeline.STATUS.RUNNING
-=======
-    model = models.MlModel.create(
-        name='Test Model', type='LOGISTIC_REG', unique_id='CLIENT_ID')
+    model = models.MlModel.create(name='Test Model',
+                                  type='LOGISTIC_REG',
+                                  unique_id='CLIENT_ID',
+                                  destination='GOOGLE_ANALYTICS_CUSTOM_EVENT')
     pipeline = models.Pipeline.create(ml_model_id=model.id)
     pipeline.status = models.Pipeline.STATUS.RUNNING
->>>>>>> 87991c24
     pipeline.save()
     response = self.client.put('/api/ml-models/1')
     self.assertEqual(response.status_code, 422)
@@ -62,76 +56,43 @@
     self.post_test_model()
 
     request = {
-<<<<<<< HEAD
-      "name": "Test Model - Update",
-      "bigquery_dataset": {
-        "name": "test-dataset-update",
-        "location": "UK"
-      },
-      "type": "BOOSTED_TREE_CLASSIFIER",
-      "unique_id": "USER_ID",
-      "uses_first_party_data": False,
-      "hyper_parameters": [
-        {"name": "L1_REG", "value": "2"},
-        {"name": "L2_REG", "value": "4"},
-        {"name": "BOOSTER_TYPE", "value": "GBTREE"},
-        {"name": "MAX_ITERATIONS", "value": "12"},
-        {"name": "SUBSAMPLE", "value": "0.4"},
-        {"name": "TREE_METHOD", "value": "HIST"},
-        {"name": "ENABLE_GLOBAL_EXPLAIN", "value": "false"},
-        {"name": "NUM_PARALLEL_TREE", "value": "4"},
-        {"name": "DATA_SPLIT_METHOD", "value": "AUTO_SPLIT"},
-        {"name": "EARLY_STOP", "value": "true"}
-      ],
-      "features": [{
-        "name": "enrollment",
-        "source": "FIRST_PARTY"
-      }],
-      "label": {
-          "name": "purchase",
-          "source": "GOOGLE_ANALYTICS",
-          "key": "value",
-          "value_type": "int",
-          "average_value": 123.45
-      },
-      "class_imbalance": 5,
-      "timespans": [
-        {"name": "training", "value": 14, "unit": "month"},
-        {"name": "predictive", "value": 2, "unit": "month"}
-      ],
-      "destination": "GOOGLE_ADS_CONVERSION_EVENT"
-=======
-        'name': 'Test Model - Update',
-        'bigquery_dataset': {'name': 'test-dataset-update', 'location': 'UK'},
-        'type': 'BOOSTED_TREE_CLASSIFIER',
-        'unique_id': 'USER_ID',
-        'uses_first_party_data': False,
-        'hyper_parameters': [
-            {'name': 'L1_REG', 'value': '2'},
-            {'name': 'L2_REG', 'value': '4'},
-            {'name': 'BOOSTER_TYPE', 'value': 'GBTREE'},
-            {'name': 'MAX_ITERATIONS', 'value': '12'},
-            {'name': 'SUBSAMPLE', 'value': '0.4'},
-            {'name': 'TREE_METHOD', 'value': 'HIST'},
-            {'name': 'ENABLE_GLOBAL_EXPLAIN', 'value': 'false'},
-            {'name': 'NUM_PARALLEL_TREE', 'value': '4'},
-            {'name': 'DATA_SPLIT_METHOD', 'value': 'AUTO_SPLIT'},
-            {'name': 'EARLY_STOP', 'value': 'true'},
-        ],
-        'features': [{'name': 'enrollment', 'source': 'FIRST_PARTY'}],
-        'label': {
-            'name': 'purchase',
-            'source': 'GOOGLE_ANALYTICS',
-            'key': 'value',
-            'value_type': 'int',
-            'average_value': 123.45,
-        },
-        'class_imbalance': 5,
-        'timespans': [
-            {'name': 'training', 'value': 14, 'unit': 'month'},
-            {'name': 'predictive', 'value': 2, 'unit': 'month'},
-        ],
->>>>>>> 87991c24
+        "name": "Test Model - Update",
+        "bigquery_dataset": {
+            "name": "test-dataset-update",
+            "location": "UK"
+        },
+        "type": "BOOSTED_TREE_CLASSIFIER",
+        "unique_id": "USER_ID",
+        "uses_first_party_data": False,
+        "hyper_parameters": [
+            {"name": "L1_REG", "value": "2"},
+            {"name": "L2_REG", "value": "4"},
+            {"name": "BOOSTER_TYPE", "value": "GBTREE"},
+            {"name": "MAX_ITERATIONS", "value": "12"},
+            {"name": "SUBSAMPLE", "value": "0.4"},
+            {"name": "TREE_METHOD", "value": "HIST"},
+            {"name": "ENABLE_GLOBAL_EXPLAIN", "value": "false"},
+            {"name": "NUM_PARALLEL_TREE", "value": "4"},
+            {"name": "DATA_SPLIT_METHOD", "value": "AUTO_SPLIT"},
+            {"name": "EARLY_STOP", "value": "true"}
+        ],
+        "features": [{
+            "name": "enrollment",
+            "source": "FIRST_PARTY"
+        }],
+        "label": {
+            "name": "purchase",
+            "source": "GOOGLE_ANALYTICS",
+            "key": "value",
+            "value_type": "int",
+            "average_value": 123.45
+        },
+        "class_imbalance": 5,
+        "timespans": [
+            {"name": "training", "value": 14, "unit": "month"},
+            {"name": "predictive", "value": 2, "unit": "month"}
+        ],
+        "destination": "GOOGLE_ADS_CONVERSION_EVENT"
     }
 
     response = self.client.put('/api/ml-models/1', json=request)
@@ -151,27 +112,21 @@
     self.assertEqual(response.status_code, 404)
 
   def test_delete_active_ml_model(self):
-<<<<<<< HEAD
-    model = MlModel.create(name='Test Model', type='LOGISTIC_REG', unique_id='CLIENT_ID', destination='GOOGLE_ANALYTICS_CUSTOM_EVENT')
-    pipeline = Pipeline.create(ml_model_id=model.id)
-    pipeline.status = Pipeline.STATUS.RUNNING
-=======
-    model = models.MlModel.create(
-        name='Test Model', type='LOGISTIC_REG', unique_id='CLIENT_ID')
+    model = models.MlModel.create(name='Test Model',
+                                  type='LOGISTIC_REG',
+                                  unique_id='CLIENT_ID',
+                                  destination='GOOGLE_ANALYTICS_CUSTOM_EVENT')
     pipeline = models.Pipeline.create(ml_model_id=model.id)
     pipeline.status = models.Pipeline.STATUS.RUNNING
->>>>>>> 87991c24
     pipeline.save()
     response = self.client.delete('/api/ml-models/1')
     self.assertEqual(response.status_code, 422)
 
   def test_delete_ml_model(self):
-<<<<<<< HEAD
-    MlModel.create(name='Test Model', type='LOGISTIC_REG', unique_id='CLIENT_ID', destination='GOOGLE_ANALYTICS_CUSTOM_EVENT')
-=======
-    models.MlModel.create(
-        name='Test Model', type='LOGISTIC_REG', unique_id='CLIENT_ID')
->>>>>>> 87991c24
+    models.MlModel.create(name='Test Model',
+                          type='LOGISTIC_REG',
+                          unique_id='CLIENT_ID',
+                          destination='GOOGLE_ANALYTICS_CUSTOM_EVENT')
 
     response = self.client.get('/api/ml-models/1')
     self.assertEqual(response.status_code, 200)
@@ -208,14 +163,11 @@
     self.assertEqual(response.status_code, 404)
 
   def test_retrieve_ml_model(self):
-<<<<<<< HEAD
-    model = MlModel.create(name='Test Model', type='LOGISTIC_REG', unique_id='CLIENT_ID', destination='GOOGLE_ANALYTICS_CUSTOM_EVENT')
-    Pipeline.create(ml_model_id=model.id)
-=======
-    model = models.MlModel.create(
-        name='Test Model', type='LOGISTIC_REG', unique_id='CLIENT_ID')
+    model = models.MlModel.create(name='Test Model',
+                                  type='LOGISTIC_REG',
+                                  unique_id='CLIENT_ID',
+                                  destination='GOOGLE_ANALYTICS_CUSTOM_EVENT')
     models.Pipeline.create(ml_model_id=model.id)
->>>>>>> 87991c24
     response = self.client.get('/api/ml-models/1')
     self.assertEqual(response.status_code, 200)
 
@@ -262,76 +214,43 @@
 
   def post_test_model(self):
     request = {
-<<<<<<< HEAD
-      "name": "Test Model",
-      "bigquery_dataset": {
-        "name": "test-dataset",
-        "location": "US"
-      },
-      "type": "BOOSTED_TREE_REGRESSOR",
-      "unique_id": "CLIENT_ID",
-      "uses_first_party_data": False,
-      "hyper_parameters": [
-        {"name": "L1_REG", "value": "1"},
-        {"name": "L2_REG", "value": "1"},
-        {"name": "BOOSTER_TYPE", "value": "GBTREE"},
-        {"name": "MAX_ITERATIONS", "value": "50"},
-        {"name": "SUBSAMPLE", "value": "0.8"},
-        {"name": "TREE_METHOD", "value": "HIST"},
-        {"name": "ENABLE_GLOBAL_EXPLAIN", "value": "true"},
-        {"name": "NUM_PARALLEL_TREE", "value": "2"},
-        {"name": "DATA_SPLIT_METHOD", "value": "AUTO_SPLIT"},
-        {"name": "EARLY_STOP", "value": "false"}
-      ],
-      "features": [{
-        "name": "click",
-        "source": "GOOGLE_ANALYTICS"
-      }],
-      "label": {
-        "name": "purchase",
-        "key": "",
-        "value_type": "",
-        "source": "FIRST_PARTY",
-        "average_value": 0.0
-      },
-      "class_imbalance": 7,
-      "timespans": [
-        {"name": "training", "value": 20, "unit": "month"},
-        {"name": "predictive", "value": 1, "unit": "month"}
-      ],
-      "destination": "GOOGLE_ANALYTICS_CUSTOM_EVENT"
-=======
-        'name': 'Test Model',
-        'bigquery_dataset': {'name': 'test-dataset', 'location': 'US'},
-        'type': 'BOOSTED_TREE_REGRESSOR',
-        'unique_id': 'CLIENT_ID',
-        'uses_first_party_data': False,
-        'hyper_parameters': [
-            {'name': 'L1_REG', 'value': '1'},
-            {'name': 'L2_REG', 'value': '1'},
-            {'name': 'BOOSTER_TYPE', 'value': 'GBTREE'},
-            {'name': 'MAX_ITERATIONS', 'value': '50'},
-            {'name': 'SUBSAMPLE', 'value': '0.8'},
-            {'name': 'TREE_METHOD', 'value': 'HIST'},
-            {'name': 'ENABLE_GLOBAL_EXPLAIN', 'value': 'true'},
-            {'name': 'NUM_PARALLEL_TREE', 'value': '2'},
-            {'name': 'DATA_SPLIT_METHOD', 'value': 'AUTO_SPLIT'},
-            {'name': 'EARLY_STOP', 'value': 'false'},
-        ],
-        'features': [{'name': 'click', 'source': 'GOOGLE_ANALYTICS'}],
-        'label': {
-            'name': 'purchase',
-            'key': '',
-            'value_type': '',
-            'source': 'FIRST_PARTY',
-            'average_value': 0.0,
-        },
-        'class_imbalance': 7,
-        'timespans': [
-            {'name': 'training', 'value': 20, 'unit': 'month'},
-            {'name': 'predictive', 'value': 1, 'unit': 'month'},
-        ],
->>>>>>> 87991c24
+        "name": "Test Model",
+        "bigquery_dataset": {
+            "name": "test-dataset",
+            "location": "US"
+        },
+        "type": "BOOSTED_TREE_REGRESSOR",
+        "unique_id": "CLIENT_ID",
+        "uses_first_party_data": False,
+        "hyper_parameters": [
+            {"name": "L1_REG", "value": "1"},
+            {"name": "L2_REG", "value": "1"},
+            {"name": "BOOSTER_TYPE", "value": "GBTREE"},
+            {"name": "MAX_ITERATIONS", "value": "50"},
+            {"name": "SUBSAMPLE", "value": "0.8"},
+            {"name": "TREE_METHOD", "value": "HIST"},
+            {"name": "ENABLE_GLOBAL_EXPLAIN", "value": "true"},
+            {"name": "NUM_PARALLEL_TREE", "value": "2"},
+            {"name": "DATA_SPLIT_METHOD", "value": "AUTO_SPLIT"},
+            {"name": "EARLY_STOP", "value": "false"}
+        ],
+        "features": [{
+            "name": "click",
+            "source": "GOOGLE_ANALYTICS"
+        }],
+        "label": {
+            "name": "purchase",
+            "key": "",
+            "value_type": "",
+            "source": "FIRST_PARTY",
+            "average_value": 0.0
+        },
+        "class_imbalance": 7,
+        "timespans": [
+            {"name": "training", "value": 20, "unit": "month"},
+            {"name": "predictive", "value": 1, "unit": "month"}
+        ],
+        "destination": "GOOGLE_ANALYTICS_CUSTOM_EVENT"
     }
 
     response = self.client.post('/api/ml-models', json=request)
