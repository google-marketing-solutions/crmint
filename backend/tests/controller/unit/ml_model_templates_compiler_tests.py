--- conflicted
+++ resolved
@@ -14,48 +14,19 @@
 
 """Tests for controller.ml_model.templates.compiler."""
 
-<<<<<<< HEAD
 from absl.testing import absltest, parameterized
-=======
+from freezegun import freeze_time
+from typing import Union
 import re
-from typing import Any, Union
-
-from absl.testing import absltest
->>>>>>> 87991c24
-from freezegun import freeze_time
-
-<<<<<<< HEAD
-from backend.controller.ml_model.compiler import Compiler
-=======
-from common import utils
-from controller import ml_model
-
->>>>>>> 87991c24
+
+from controller.ml_model.compiler import Compiler
 
 class TestCompiler(parameterized.TestCase):
 
   @freeze_time('2023-02-06T00:00:00')
   def test_build_training_pipeline(self):
     test_model = self.model_config(
-<<<<<<< HEAD
-      type='BOOSTED_TREE_CLASSIFIER',
-      uses_first_party_data=True,
-      label={
-        'name': 'purchase',
-        'source': 'GOOGLE_ANALYTICS',
-        'key': 'value',
-        'value_type': 'int',
-        'average_value': 1234.0
-      },
-      features=[
-        {'name': 'click', 'source': 'GOOGLE_ANALYTICS'},
-        {'name': 'subscribe', 'source': 'FIRST_PARTY'}
-      ],
-      class_imbalance=4)
-
-    pipeline = self.compiler(test_model).build_training_pipeline()
-=======
-        field_type='BOOSTED_TREE_CLASSIFIER',
+        model_type='BOOSTED_TREE_CLASSIFIER',
         uses_first_party_data=True,
         label={
             'name': 'purchase',
@@ -70,9 +41,7 @@
         ],
         class_imbalance=4)
 
-    pipeline = ml_model.compiler.build_training_pipeline(
-        test_model, 'test-project-id-1234', 'test-ga4-dataset-loc')
->>>>>>> 87991c24
+    pipeline = self.compiler(test_model).build_training_pipeline()
     self.assertEqual(pipeline['name'], 'Test Model - Training')
 
     # schedule check
@@ -83,13 +52,12 @@
     params = pipeline['jobs'][0]['params']
 
     # big-query dataset location check
-    dataset_loc_param = utils.first(
-        params, lambda x: x['name'] == 'bq_dataset_location')
+    dataset_loc_param = next(param for param in params if param['name'] == 'bq_dataset_location')
     self.assertIsNotNone(dataset_loc_param)
     self.assertEqual(dataset_loc_param['value'], 'US')
 
     # sql check start
-    sql_param = utils.first(params, lambda x: x['name'] == 'script')
+    sql_param = next(param for param in params if param['name'] == 'script')
     self.assertIsNotNone(sql_param)
 
     # conversion value calculations job check
@@ -99,46 +67,22 @@
     params = pipeline['jobs'][1]['params']
 
     # big-query dataset location check
-    dataset_loc_param = utils.first(
-        params, lambda x: x['name'] == 'bq_dataset_location')
+    dataset_loc_param = next(param for param in params if param['name'] == 'bq_dataset_location')
     self.assertIsNotNone(dataset_loc_param)
     self.assertEqual(dataset_loc_param['value'], 'US')
 
-<<<<<<< HEAD
     # worker check
     self.assertEqual(pipeline['jobs'][0]['worker_class'], 'BQScriptExecutor')
 
     # sql check
     sql_param = next(param for param in params if param["name"] == "script")
-=======
-    # sql check start
-    sql_param = utils.first(params, lambda x: x['name'] == 'script')
->>>>>>> 87991c24
     self.assertIsNotNone(sql_param)
     self.assertEqual(sql_param['type'], 'sql')
     self.assertNotEmpty(sql_param['value'])
 
   def test_build_model_sql_first_party_and_google_analytics(self):
     test_model = self.model_config(
-<<<<<<< HEAD
-      type='BOOSTED_TREE_CLASSIFIER',
-      uses_first_party_data=True,
-      label={
-        'name': 'purchase',
-        'source': 'GOOGLE_ANALYTICS',
-        'key': 'value',
-        'value_type': 'int',
-        'average_value': 1234.0
-      },
-      features=[
-        {'name': 'click', 'source': 'GOOGLE_ANALYTICS'},
-        {'name': 'subscribe', 'source': 'FIRST_PARTY'}
-      ],
-      class_imbalance=4)
-
-    pipeline = self.compiler(test_model).build_training_pipeline()
-=======
-        field_type='BOOSTED_TREE_CLASSIFIER',
+        model_type='BOOSTED_TREE_CLASSIFIER',
         uses_first_party_data=True,
         label={
             'name': 'purchase',
@@ -153,9 +97,7 @@
         ],
         class_imbalance=4)
 
-    pipeline = ml_model.compiler.build_training_pipeline(
-        test_model, 'test-project-id-1234', 'test-ga4-dataset-loc')
->>>>>>> 87991c24
+    pipeline = self.compiler(test_model).build_training_pipeline()
     self.assertEqual(pipeline['name'], 'Test Model - Training')
     self.assertEqual(pipeline['jobs'][0]['name'], 'Test Model - Training Setup')
     params = pipeline['jobs'][0]['params']
@@ -243,25 +185,7 @@
 
   def test_build_model_sql_first_party(self):
     test_model = self.model_config(
-<<<<<<< HEAD
-      type='BOOSTED_TREE_CLASSIFIER',
-      uses_first_party_data=True,
-      label={
-        'name': 'enroll',
-        'source': 'FIRST_PARTY',
-        'key': 'value',
-        'value_type': 'int',
-        'average_value': 1234.0
-      },
-      features=[
-        {'name': 'call', 'source': 'FIRST_PARTY'},
-        {'name': 'request_for_info', 'source': 'FIRST_PARTY'}
-      ],
-      class_imbalance=1)
-
-    pipeline = self.compiler(test_model).build_training_pipeline()
-=======
-        field_type='BOOSTED_TREE_CLASSIFIER',
+        model_type='BOOSTED_TREE_CLASSIFIER',
         uses_first_party_data=True,
         label={
             'name': 'enroll',
@@ -276,12 +200,10 @@
         ],
         class_imbalance=1)
 
-    pipeline = ml_model.compiler.build_training_pipeline(
-        test_model, 'test-project-id-1234', 'test-ga4-dataset-loc')
->>>>>>> 87991c24
+    pipeline = self.compiler(test_model).build_training_pipeline()
     params = pipeline['jobs'][0]['params']
 
-    sql_param = utils.first(params, lambda x: x['name'] == 'script')
+    sql_param = next(param for param in params if param['name'] == 'script')
     self.assertIsNotNone(sql_param)
     sql = sql_param['value']
 
@@ -311,25 +233,7 @@
 
   def test_build_model_sql_google_analytics(self):
     test_model = self.model_config(
-<<<<<<< HEAD
-      type='BOOSTED_TREE_CLASSIFIER',
-      uses_first_party_data=False,
-      label={
-        'name': 'purchase',
-        'source': 'GOOGLE_ANALYTICS',
-        'key': 'value',
-        'value_type': 'int',
-        'average_value': 1234.0
-      },
-      features=[
-        {'name': 'click', 'source': 'GOOGLE_ANALYTICS'},
-        {'name': 'subscribe', 'source': 'GOOGLE_ANALYTICS'}
-      ],
-      class_imbalance=4)
-
-    pipeline = self.compiler(test_model).build_training_pipeline()
-=======
-        field_type='BOOSTED_TREE_CLASSIFIER',
+        model_type='BOOSTED_TREE_CLASSIFIER',
         uses_first_party_data=False,
         label={
             'name': 'purchase',
@@ -344,9 +248,7 @@
         ],
         class_imbalance=4)
 
-    pipeline = ml_model.compiler.build_training_pipeline(
-        test_model, 'test-project-id-1234', 'test-ga4-dataset-loc')
->>>>>>> 87991c24
+    pipeline = self.compiler(test_model).build_training_pipeline()
     params = pipeline['jobs'][0]['params']
 
     sql_param = next(param for param in params if param['name'] == 'script')
@@ -385,24 +287,7 @@
 
   def test_build_model_sql_google_analytics_regression_model(self):
     test_model = self.model_config(
-<<<<<<< HEAD
-      type='BOOSTED_TREE_REGRESSOR',
-      uses_first_party_data=False,
-      label={
-        'name': 'purchase',
-        'source': 'GOOGLE_ANALYTICS',
-        'key': 'value',
-        'value_type': 'int'
-      },
-      features=[
-        {'name': 'click', 'source': 'GOOGLE_ANALYTICS'},
-        {'name': 'subscribe', 'source': 'GOOGLE_ANALYTICS'}
-      ],
-      class_imbalance=4)
-
-    pipeline = self.compiler(test_model).build_training_pipeline()
-=======
-        field_type='BOOSTED_TREE_REGRESSOR',
+        model_type='BOOSTED_TREE_REGRESSOR',
         uses_first_party_data=False,
         label={
             'name': 'purchase',
@@ -416,9 +301,7 @@
         ],
         class_imbalance=4)
 
-    pipeline = ml_model.compiler.build_training_pipeline(
-        test_model, 'test-project-id-1234', 'test-ga4-dataset-loc')
->>>>>>> 87991c24
+    pipeline = self.compiler(test_model).build_training_pipeline()
     params = pipeline['jobs'][0]['params']
 
     sql_param = next(param for param in params if param['name'] == 'script')
@@ -444,25 +327,7 @@
 
   def test_build_model_sql_google_analytics_classification_model(self):
     test_model = self.model_config(
-<<<<<<< HEAD
-      type='BOOSTED_TREE_CLASSIFIER',
-      uses_first_party_data=False,
-      label={
-        'name': 'purchase',
-        'source': 'GOOGLE_ANALYTICS',
-        'key': 'value',
-        'value_type': 'int',
-        'average_value': 1234.0
-      },
-      features=[
-        {'name': 'click', 'source': 'GOOGLE_ANALYTICS'},
-        {'name': 'subscribe', 'source': 'GOOGLE_ANALYTICS'}
-      ],
-      class_imbalance=4)
-
-    pipeline = self.compiler(test_model).build_training_pipeline()
-=======
-        field_type='BOOSTED_TREE_CLASSIFIER',
+        model_type='BOOSTED_TREE_CLASSIFIER',
         uses_first_party_data=False,
         label={
             'name': 'purchase',
@@ -477,9 +342,7 @@
         ],
         class_imbalance=4)
 
-    pipeline = ml_model.compiler.build_training_pipeline(
-        test_model, 'test-project-id-1234', 'test-ga4-dataset-loc')
->>>>>>> 87991c24
+    pipeline = self.compiler(test_model).build_training_pipeline()
     params = pipeline['jobs'][0]['params']
 
     sql_param = next(param for param in params if param['name'] == 'script')
@@ -492,7 +355,6 @@
         sql,
         'Google Analytics random 90% selection check failed.')
 
-<<<<<<< HEAD
   @parameterized.named_parameters(
     ('destination google analytics custom event', 'GOOGLE_ANALYTICS_CUSTOM_EVENT'),
     ('destination google ads conversion event', 'GOOGLE_ADS_CONVERSION_EVENT')
@@ -522,37 +384,6 @@
     self.assertEqual(pipeline['schedules'][0]['cron'], '0 0 * * *')
 
     setup_job = next(job for job in pipeline['jobs'] if job['name'] == 'Test Model - Predictive Setup')
-=======
-  @freeze_time('2023-02-06T00:00:00')
-  def test_build_predictive_pipeline(self):
-    test_model = self.model_config(
-        field_type='BOOSTED_TREE_CLASSIFIER',
-        uses_first_party_data=True,
-        label={
-            'name': 'purchase',
-            'source': 'GOOGLE_ANALYTICS',
-            'key': 'value',
-            'value_type': 'string,int',
-            'average_value': 1234.0
-        },
-        features=[
-            {'name': 'click', 'source': 'GOOGLE_ANALYTICS'},
-            {'name': 'subscribe', 'source': 'FIRST_PARTY'}
-        ],
-        class_imbalance=4)
-
-    pipeline = ml_model.compiler.build_predictive_pipeline(
-        test_model,
-        'test-project-id-1234',
-        'test-ga4-dataset-loc',
-        'test-ga4-measurement-id',
-        'test-ga4-api-secret')
-    self.assertEqual(pipeline['name'], 'Test Model - Predictive')
-
-    setup_job = utils.first(
-        pipeline['jobs'],
-        lambda job: job['name'] == 'Test Model - Predictive Setup')
->>>>>>> 87991c24
     self.assertIsNotNone(setup_job)
 
     # check job worker
@@ -570,9 +401,7 @@
     sql_param = next(param for param in params if param['name'] == 'script')
     self.assertIsNotNone(sql_param)
 
-    output_job = utils.first(
-        pipeline['jobs'],
-        lambda job: job['name'] == 'Test Model - Predictive Output')
+    output_job = next(job for job in pipeline if job['name'] == 'Test Model - Predictive Output')
     self.assertIsNotNone(output_job)
 
     # check job start conditions
@@ -595,21 +424,12 @@
     sql_param = next(param for param in params if param['name'] == 'script')
     self.assertIsNotNone(sql_param)
 
-<<<<<<< HEAD
     upload_job = next(job for job in pipeline['jobs'] if job['name'] == 'Test Model - Predictive Upload')
     self.assertIsNotNone(upload_job)
 
     # check job start conditions
-    self.assertEqual(upload_job['hash_start_conditions'][0]['preceding_job_id'], output_job['id'])
-=======
-    ga4_upload_job = next(
-        job for job in pipeline['jobs'] if job['name'] == 'Test Model - Predictive GA4 Upload')
-    self.assertIsNotNone(ga4_upload_job)
-
-    # check job start conditions
     self.assertEqual(
-        ga4_upload_job['hash_start_conditions'][0]['preceding_job_id'], output_job['id'])
->>>>>>> 87991c24
+        upload_job['hash_start_conditions'][0]['preceding_job_id'], output_job['id'])
 
     params = upload_job['params']
 
@@ -649,21 +469,6 @@
     self.assertIsNotNone(dataset_loc_param)
     self.assertEqual(dataset_loc_param['value'], 'US')
 
-<<<<<<< HEAD
-=======
-    # measurement id check
-    measurement_id_param = next(
-        param for param in params if param['name'] == 'measurement_id')
-    self.assertIsNotNone(measurement_id_param)
-    self.assertEqual(measurement_id_param['value'], 'test-ga4-measurement-id')
-
-    # api secret check
-    api_secret_param = next(
-        param for param in params if param['name'] == 'api_secret')
-    self.assertIsNotNone(api_secret_param)
-    self.assertEqual(api_secret_param['value'], 'test-ga4-api-secret')
-
->>>>>>> 87991c24
     # template check
     template_param = next(
         param for param in params if param['name'] == 'template')
@@ -671,25 +476,7 @@
 
   def test_build_predictive_sql_first_party_and_google_analytics(self):
     test_model = self.model_config(
-<<<<<<< HEAD
-      type='BOOSTED_TREE_CLASSIFIER',
-      uses_first_party_data=True,
-      label={
-        'name': 'purchase',
-        'source': 'GOOGLE_ANALYTICS',
-        'key': 'value',
-        'value_type': 'string,int',
-        'average_value': 1234.0
-      },
-      features=[
-        {'name': 'click', 'source': 'GOOGLE_ANALYTICS'},
-        {'name': 'subscribe', 'source': 'FIRST_PARTY'}
-      ],
-      class_imbalance=4)
-
-    pipeline = self.compiler(test_model).build_predictive_pipeline()
-=======
-        field_type='BOOSTED_TREE_CLASSIFIER',
+        model_type='BOOSTED_TREE_CLASSIFIER',
         uses_first_party_data=True,
         label={
             'name': 'purchase',
@@ -704,13 +491,7 @@
         ],
         class_imbalance=4)
 
-    pipeline = ml_model.compiler.build_predictive_pipeline(
-        test_model,
-        'test-project-id-1234',
-        'test-ga4-dataset-loc',
-        'test-ga4-measurement-id',
-        'test-ga4-api-secret')
->>>>>>> 87991c24
+    pipeline = self.compiler(test_model).build_predictive_pipeline()
     self.assertEqual(pipeline['name'], 'Test Model - Predictive')
 
     setup_job = next(
@@ -779,26 +560,7 @@
 
   def test_build_predictive_sql_first_party(self):
     test_model = self.model_config(
-<<<<<<< HEAD
-      type='BOOSTED_TREE_CLASSIFIER',
-      uses_first_party_data=True,
-      unique_id='USER_ID',
-      label={
-        'name': 'premium_subscription',
-        'source': 'FIRST_PARTY',
-        'key': 'value',
-        'value_type': 'int',
-        'average_value': 1234.0
-      },
-      features=[
-        {'name': 'purchase', 'source': 'FIRST_PARTY'},
-        {'name': 'request_for_info', 'source': 'FIRST_PARTY'}
-      ],
-      class_imbalance=4)
-
-    pipeline = self.compiler(test_model).build_predictive_pipeline()
-=======
-        field_type='BOOSTED_TREE_CLASSIFIER',
+        model_type='BOOSTED_TREE_CLASSIFIER',
         uses_first_party_data=True,
         unique_id='USER_ID',
         label={
@@ -814,18 +576,10 @@
         ],
         class_imbalance=4)
 
-    pipeline = ml_model.compiler.build_predictive_pipeline(
-        test_model,
-        'test-project-id-1234',
-        'test-ga4-dataset-loc',
-        'test-ga4-measurement-id',
-        'test-ga4-api-secret')
->>>>>>> 87991c24
+    pipeline = self.compiler(test_model).build_predictive_pipeline()
     self.assertEqual(pipeline['name'], 'Test Model - Predictive')
 
-    setup_job = utils.first(
-        pipeline['jobs'],
-        lambda job: job['name'] == 'Test Model - Predictive Setup')
+    setup_job = next(job for job in pipeline['jobs'] if job['name'] == 'Test Model - Predictive Setup')
     self.assertIsNotNone(setup_job)
     params = setup_job['params']
 
@@ -867,25 +621,7 @@
 
   def test_build_predictive_sql_google_analytics(self):
     test_model = self.model_config(
-<<<<<<< HEAD
-      type='BOOSTED_TREE_CLASSIFIER',
-      uses_first_party_data=False,
-      label={
-        'name': 'subscription',
-        'source': 'GOOGLE_ANALYTICS',
-        'key': 'value',
-        'value_type': 'string',
-        'average_value': 1234.0
-      },
-      features=[
-        {'name': 'click', 'source': 'GOOGLE_ANALYTICS'},
-        {'name': 'scroll', 'source': 'GOOGLE_ANALYTICS'}
-      ],
-      class_imbalance=4)
-
-    pipeline = self.compiler(test_model).build_predictive_pipeline()
-=======
-        field_type='BOOSTED_TREE_CLASSIFIER',
+        model_type='BOOSTED_TREE_CLASSIFIER',
         uses_first_party_data=False,
         label={
             'name': 'subscription',
@@ -900,18 +636,10 @@
         ],
         class_imbalance=4)
 
-    pipeline = ml_model.compiler.build_predictive_pipeline(
-        test_model,
-        'test-project-id-1234',
-        'test-ga4-dataset-loc',
-        'test-ga4-measurement-id',
-        'test-ga4-api-secret')
->>>>>>> 87991c24
+    pipeline = self.compiler(test_model).build_predictive_pipeline()
     self.assertEqual(pipeline['name'], 'Test Model - Predictive')
 
-    setup_job = utils.first(
-        pipeline['jobs'],
-        lambda job: job['name'] == 'Test Model - Predictive Setup')
+    setup_job = next(job for job in pipeline['jobs'] if job['name'] == 'Test Model - Predictive Setup')
     self.assertIsNotNone(setup_job)
     params = setup_job['params']
 
@@ -945,24 +673,7 @@
 
   def test_build_predictive_sql_google_analytics_regression_model(self):
     test_model = self.model_config(
-<<<<<<< HEAD
-      type='BOOSTED_TREE_REGRESSOR',
-      uses_first_party_data=False,
-      label={
-        'name': 'subscription',
-        'source': 'GOOGLE_ANALYTICS',
-        'key': 'value',
-        'value_type': 'string'
-      },
-      features=[
-        {'name': 'click', 'source': 'GOOGLE_ANALYTICS'},
-        {'name': 'scroll', 'source': 'GOOGLE_ANALYTICS'}
-      ],
-      class_imbalance=4)
-
-    pipeline = self.compiler(test_model).build_predictive_pipeline()
-=======
-        field_type='BOOSTED_TREE_REGRESSOR',
+        model_type='BOOSTED_TREE_REGRESSOR',
         uses_first_party_data=False,
         label={
             'name': 'subscription',
@@ -976,18 +687,10 @@
         ],
         class_imbalance=4)
 
-    pipeline = ml_model.compiler.build_predictive_pipeline(
-        test_model,
-        'test-project-id-1234',
-        'test-ga4-dataset-loc',
-        'test-ga4-measurement-id',
-        'test-ga4-api-secret')
->>>>>>> 87991c24
+    pipeline = self.compiler(test_model).build_predictive_pipeline()
     self.assertEqual(pipeline['name'], 'Test Model - Predictive')
 
-    setup_job = utils.first(
-        pipeline['jobs'],
-        lambda job: job['name'] == 'Test Model - Predictive Setup')
+    setup_job = next(job for job in pipeline['jobs'] if job['name'] == 'Test Model - Predictive Setup')
     self.assertIsNotNone(setup_job)
     params = setup_job['params']
 
@@ -1007,8 +710,7 @@
             ),
             re.escape(') fv'),
         ]),
-        'Google Analytics first value join check failed.',
-    )
+        'Google Analytics first value join check failed.')
 
     # proper label and total value assignment check
     self.assertRegex(
@@ -1017,31 +719,11 @@
             re.escape('label AS total_value,'),
             re.escape('(label - first_value) AS label'),
         ]),
-        'Output label and total_value check failed.',
-    )
+        'Output label and total_value check failed.')
 
   def test_build_output_sql_classification_model(self):
     test_model = self.model_config(
-<<<<<<< HEAD
-      type='BOOSTED_TREE_CLASSIFIER',
-      uses_first_party_data=True,
-      unique_id='USER_ID',
-      label={
-        'name': 'purchase',
-        'source': 'GOOGLE_ANALYTICS',
-        'key': 'value',
-        'value_type': 'string,int',
-        'average_value': 1234.0
-      },
-      features=[
-        {'name': 'click', 'source': 'GOOGLE_ANALYTICS'},
-        {'name': 'subscribe', 'source': 'FIRST_PARTY'}
-      ],
-      class_imbalance=4)
-
-    pipeline = self.compiler(test_model).build_predictive_pipeline()
-=======
-        field_type='BOOSTED_TREE_CLASSIFIER',
+        model_type='BOOSTED_TREE_CLASSIFIER',
         uses_first_party_data=True,
         unique_id='USER_ID',
         label={
@@ -1057,18 +739,10 @@
         ],
         class_imbalance=4)
 
-    pipeline = ml_model.compiler.build_predictive_pipeline(
-        test_model,
-        'test-project-id-1234',
-        'test-ga4-dataset-loc',
-        'test-ga4-measurement-id',
-        'test-ga4-api-secret')
->>>>>>> 87991c24
+    pipeline = self.compiler(test_model).build_predictive_pipeline()
     self.assertEqual(pipeline['name'], 'Test Model - Predictive')
 
-    output_job = utils.first(
-        pipeline['jobs'],
-        lambda job: job['name'] == 'Test Model - Predictive Output')
+    output_job = next(job for job in pipeline if job['name'] == 'Test Model - Predictive Output')
     self.assertIsNotNone(output_job)
     params = output_job['params']
 
@@ -1080,73 +754,48 @@
     self.assertIn(
         'CREATE OR REPLACE TABLE `test-project-id-1234.test-dataset.output`',
         sql,
-        'Scores table name check failed.',
-    )
+        'Scores table name check failed.')
 
     # predictions table name check
     self.assertIn(
         'FROM `test-project-id-1234.test-dataset.predictions`',
         sql,
-        'Predictions table name check failed.',
-    )
+        'Predictions table name check failed.')
 
     # events table name check
     self.assertIn(
         'FROM `test-project-id-1234.test-ga4-dataset-loc.events_*`',
         sql,
-        'Events table name check failed.',
-    )
+        'Events table name check failed.')
 
     # summary table check
     self.assertIn(
         'FROM `test-project-id-1234.test-ga4-dataset-loc.__TABLES_SUMMARY__`',
         sql,
-        'Summary table name check failed.',
-    )
+        'Summary table name check failed.')
 
     # conversion values join check
     self.assertIn(
         'LEFT OUTER JOIN'
         ' `test-project-id-1234.test-dataset.conversion_values` cv',
         sql,
-        'Failed conversion values join check.',
-    )
+        'Failed conversion values join check.')
 
     # user id check
     self.assertIn(
         'p.user_id,',
         sql,
-        'Failed user id check within prediction preparation step.',
-    )
+        'Failed user id check within prediction preparation step.')
 
     # score check
     self.assertIn(
         'MAX(p.probability) * 100 AS score',
         sql,
-        'Failed score check within prediction preparation step.',
-    )
+        'Failed score check within prediction preparation step.')
 
   def test_build_output_sql_regression_model(self):
     test_model = self.model_config(
-<<<<<<< HEAD
-      type='BOOSTED_TREE_REGRESSOR',
-      uses_first_party_data=True,
-      unique_id='USER_ID',
-      label={
-        'name': 'purchase',
-        'source': 'GOOGLE_ANALYTICS',
-        'key': 'value',
-        'value_type': 'float'
-      },
-      features=[
-        {'name': 'click', 'source': 'GOOGLE_ANALYTICS'},
-        {'name': 'subscribe', 'source': 'FIRST_PARTY'}
-      ],
-      class_imbalance=4)
-
-    pipeline = self.compiler(test_model).build_predictive_pipeline()
-=======
-        field_type='BOOSTED_TREE_REGRESSOR',
+        model_type='BOOSTED_TREE_REGRESSOR',
         uses_first_party_data=True,
         unique_id='USER_ID',
         label={
@@ -1161,18 +810,10 @@
         ],
         class_imbalance=4)
 
-    pipeline = ml_model.compiler.build_predictive_pipeline(
-        test_model,
-        'test-project-id-1234',
-        'test-ga4-dataset-loc',
-        'test-ga4-measurement-id',
-        'test-ga4-api-secret')
->>>>>>> 87991c24
+    pipeline = self.compiler(test_model).build_predictive_pipeline()
     self.assertEqual(pipeline['name'], 'Test Model - Predictive')
 
-    output_job = utils.first(
-        pipeline['jobs'],
-        lambda job: job['name'] == 'Test Model - Predictive Output')
+    output_job = next(job for job in pipeline if job['name'] == 'Test Model - Predictive Output')
     self.assertIsNotNone(output_job)
     params = output_job['params']
 
@@ -1218,125 +859,68 @@
 
   def test_build_ga4_request(self):
     test_model = self.model_config(
-<<<<<<< HEAD
-      type='BOOSTED_TREE_REGRESSOR',
-      uses_first_party_data=False,
-      label={
-        'name': 'purchase',
-        'source': 'GOOGLE_ANALYTICS',
-        'key': 'value',
-        'value_type': 'float'
-      },
-      features=[],
-      class_imbalance=0)
+        model_type='BOOSTED_TREE_REGRESSOR',
+        uses_first_party_data=False,
+        label={
+            'name': 'purchase',
+            'source': 'GOOGLE_ANALYTICS',
+            'key': 'value',
+            'value_type': 'float'
+        },
+        features=[],
+        class_imbalance=0)
 
     pipeline = self.compiler(test_model).build_predictive_pipeline()
     self.assertEqual(pipeline['name'], 'Test Model - Predictive')
 
     upload_job = next(job for job in pipeline['jobs'] if job['name'] == 'Test Model - Predictive Upload')
-=======
-        field_type='BOOSTED_TREE_REGRESSOR',
-        uses_first_party_data=False,
+    self.assertIsNotNone(upload_job)
+    params = upload_job['params']
+
+    # big-query dataset id check
+    dataset_id_param = next(param for param in params if param['name'] == 'bq_dataset_id')
+    self.assertIsNotNone(dataset_id_param)
+    self.assertEqual(dataset_id_param['value'], 'test-dataset')
+
+    # big-query dataset location check
+    dataset_loc_param = next(param for param in params if param['name'] == 'bq_dataset_location')
+    self.assertIsNotNone(dataset_loc_param)
+    self.assertEqual(dataset_loc_param['value'], 'US')
+
+    # ga4 measurement id check
+    measurement_id_param = next(param for param in params if param['name'] == 'measurement_id')
+    self.assertIsNotNone(measurement_id_param)
+    self.assertEqual(measurement_id_param['value'], 'test-ga4-measurement-id')
+
+    # ga4 api secret check
+    api_secret_param = next(param for param in params if param['name'] == 'api_secret')
+    self.assertIsNotNone(api_secret_param)
+    self.assertEqual(api_secret_param['value'], 'test-ga4-api-secret')
+
+  def test_build_ga4_request_score(self):
+    test_model = self.model_config(
+        model_type='BOOSTED_TREE_CLASSIFIER',
+        uses_first_party_data=True,
+        unique_id='USER_ID',
         label={
             'name': 'purchase',
             'source': 'GOOGLE_ANALYTICS',
             'key': 'value',
-            'value_type': 'float'
+            'value_type': 'float',
+            'average_value': 1234.0
         },
         features=[],
         class_imbalance=0)
 
-    pipeline = ml_model.compiler.build_predictive_pipeline(
-        test_model,
-        'test-project-id-1234',
-        'test-ga4-dataset-loc',
-        'test-ga4-measurement-id',
-        'test-ga4-api-secret')
+    pipeline = self.compiler(test_model).build_predictive_pipeline()
     self.assertEqual(pipeline['name'], 'Test Model - Predictive')
 
-    upload_job = utils.first(
-        pipeline['jobs'],
-        lambda job: job['name'] == 'Test Model - Predictive GA4 Upload')
->>>>>>> 87991c24
+    upload_job = next(job for job in pipeline['jobs'] if job['name'] == 'Test Model - Predictive Upload')
     self.assertIsNotNone(upload_job)
     params = upload_job['params']
 
-    # big-query dataset id check
-    dataset_id_param = utils.first(
-        params, lambda param: param['name'] == 'bq_dataset_id')
-    self.assertIsNotNone(dataset_id_param)
-    self.assertEqual(dataset_id_param['value'], 'test-dataset')
-
-    # big-query dataset location check
-    dataset_loc_param = utils.first(
-        params, lambda param: param['name'] == 'bq_dataset_location')
-    self.assertIsNotNone(dataset_loc_param)
-    self.assertEqual(dataset_loc_param['value'], 'US')
-
-    # ga4 measurement id check
-    measurement_id_param = utils.first(
-        params, lambda param: param['name'] == 'measurement_id')
-    self.assertIsNotNone(measurement_id_param)
-    self.assertEqual(measurement_id_param['value'], 'test-ga4-measurement-id')
-
-    # ga4 api secret check
-    api_secret_param = utils.first(
-        params, lambda param: param['name'] == 'api_secret')
-    self.assertIsNotNone(api_secret_param)
-    self.assertEqual(api_secret_param['value'], 'test-ga4-api-secret')
-
-  def test_build_ga4_request_score(self):
-    test_model = self.model_config(
-<<<<<<< HEAD
-      type='BOOSTED_TREE_CLASSIFIER',
-      uses_first_party_data=True,
-      unique_id='USER_ID',
-      label={
-        'name': 'purchase',
-        'source': 'GOOGLE_ANALYTICS',
-        'key': 'value',
-        'value_type': 'float',
-        'average_value': 1234.0
-      },
-      features=[],
-      class_imbalance=0)
-
-    pipeline = self.compiler(test_model).build_predictive_pipeline()
-    self.assertEqual(pipeline['name'], 'Test Model - Predictive')
-
-    upload_job = next(job for job in pipeline['jobs'] if job['name'] == 'Test Model - Predictive Upload')
-=======
-        field_type='BOOSTED_TREE_CLASSIFIER',
-        uses_first_party_data=True,
-        unique_id='USER_ID',
-        label={
-            'name': 'purchase',
-            'source': 'GOOGLE_ANALYTICS',
-            'key': 'value',
-            'value_type': 'float',
-            'average_value': 1234.0
-        },
-        features=[],
-        class_imbalance=0)
-
-    pipeline = ml_model.compiler.build_predictive_pipeline(
-        test_model,
-        'test-project-id-1234',
-        'test-ga4-dataset-loc',
-        'test-ga4-measurement-id',
-        'test-ga4-api-secret')
-    self.assertEqual(pipeline['name'], 'Test Model - Predictive')
-
-    upload_job = utils.first(
-        pipeline['jobs'],
-        lambda job: job['name'] == 'Test Model - Predictive GA4 Upload')
->>>>>>> 87991c24
-    self.assertIsNotNone(upload_job)
-    params = upload_job['params']
-
     # template check
-    template_param = utils.first(
-        params, lambda param: param['name'] == 'template')
+    template_param = next(param for param in params if param['name'] == 'template')
     self.assertIsNotNone(template_param)
 
     self.assertJsonEqual(
@@ -1363,54 +947,27 @@
 
   def test_build_ga4_request_revenue(self):
     test_model = self.model_config(
-<<<<<<< HEAD
-      type='BOOSTED_TREE_REGRESSOR',
-      uses_first_party_data=True,
-      unique_id='USER_ID',
-      label={
-        'name': 'purchase',
-        'source': 'GOOGLE_ANALYTICS',
-        'key': 'value',
-        'value_type': 'float'
-      },
-      features=[],
-      class_imbalance=0)
+        model_type='BOOSTED_TREE_REGRESSOR',
+        uses_first_party_data=True,
+        unique_id='USER_ID',
+        label={
+            'name': 'purchase',
+            'source': 'GOOGLE_ANALYTICS',
+            'key': 'value',
+            'value_type': 'float'
+        },
+        features=[],
+        class_imbalance=0)
 
     pipeline = self.compiler(test_model).build_predictive_pipeline()
     self.assertEqual(pipeline['name'], 'Test Model - Predictive')
 
     upload_job = next(job for job in pipeline['jobs'] if job['name'] == 'Test Model - Predictive Upload')
-=======
-        field_type='BOOSTED_TREE_REGRESSOR',
-        uses_first_party_data=True,
-        unique_id='USER_ID',
-        label={
-            'name': 'purchase',
-            'source': 'GOOGLE_ANALYTICS',
-            'key': 'value',
-            'value_type': 'float'
-        },
-        features=[],
-        class_imbalance=0)
-
-    pipeline = ml_model.compiler.build_predictive_pipeline(
-        test_model,
-        'test-project-id-1234',
-        'test-ga4-dataset-loc',
-        'test-ga4-measurement-id',
-        'test-ga4-api-secret')
-    self.assertEqual(pipeline['name'], 'Test Model - Predictive')
-
-    upload_job = utils.first(
-        pipeline['jobs'],
-        lambda job: job['name'] == 'Test Model - Predictive GA4 Upload')
->>>>>>> 87991c24
     self.assertIsNotNone(upload_job)
     params = upload_job['params']
 
     # template check
-    template_param = utils.first(
-        params, lambda param: param['name'] == 'template')
+    template_param = next(param for param in params if param['name'] == 'template')
     self.assertIsNotNone(template_param)
 
     self.assertJsonEqual(
@@ -1429,15 +986,18 @@
                   "revenue": "${revenue}"
                 }
               }
-<<<<<<< HEAD
-            }
-          ]
-        }
-      """,
-      'Failed template check.')
-
-  def model_config(self, type: str, uses_first_party_data: bool, label: dict,
-                   features: list[dict], class_imbalance: int, unique_id: str = 'CLIENT_ID',
+            ]
+          }
+        """,
+        'Failed template check.')
+
+  def model_config(self,
+                   model_type: str,
+                   uses_first_party_data: bool,
+                   label: dict,
+                   features: list[dict],
+                   class_imbalance: int,
+                   unique_id: str = 'CLIENT_ID',
                    destination: str = 'GOOGLE_ANALYTICS_CUSTOM_EVENT'):
     return self.convert_to_object({
       'name': 'Test Model',
@@ -1445,7 +1005,7 @@
         'location': 'US',
         'name': 'test-dataset'
       },
-      'type': type,
+      'type': model_type,
       'uses_first_party_data': uses_first_party_data,
       'unique_id': unique_id,
       'hyper_parameters': [
@@ -1475,46 +1035,6 @@
     )
 
   def convert_to_object(self, collection: Union[dict,list]):
-=======
-            ]
-          }
-        """,
-        'Failed template check.')
-
-  def model_config(self,
-                   field_type: str,
-                   uses_first_party_data: bool,
-                   label: dict[str, Any],
-                   features: list[dict[str, Any]],
-                   class_imbalance: int,
-                   unique_id: str = 'CLIENT_ID'):
-    return self.convert_to_object({
-        'name': 'Test Model',
-        'bigquery_dataset': {
-            'location': 'US',
-            'name': 'test-dataset'
-        },
-        'type': field_type,
-        'uses_first_party_data': uses_first_party_data,
-        'unique_id': unique_id,
-        'hyper_parameters': [
-            {'name': 'HP1-NAME', 'value': 'HP1-STRING'},
-            {'name': 'HP2-NAME', 'value': '1'},
-            {'name': 'HP3-NAME', 'value': '13.7'},
-            {'name': 'HP4-NAME', 'value': 'true'},
-            {'name': 'HP5-NAME', 'value': 'false'}
-        ],
-        'label': label,
-        'features': features,
-        'class_imbalance': class_imbalance,
-        'timespans': [
-            {'name': 'training', 'value': 17, 'unit': 'month'},
-            {'name': 'predictive', 'value': 1, 'unit': 'month'}
-        ]
-    })
-
-  def convert_to_object(self, collection: Union[dict[str, Any], list[Any]]):
->>>>>>> 87991c24
     class TempObject:
       pass
 
