--- conflicted
+++ resolved
@@ -20,11 +20,7 @@
   # TODO: If enough, consider making this less fragile by just testing to
   # make sure the client "query" method was called with correct params.
   @mock.patch('google.cloud.bigquery.job._AsyncJob._set_properties')
-<<<<<<< HEAD
-  def test_starts_query_job(self, set_properties_mock):
-=======
   def test_starts_query_job(self, _):
->>>>>>> adcfbf85
     worker_inst = bq_script_executor.BQScriptExecutor(
         {
             'job_id': 'JOBID',
