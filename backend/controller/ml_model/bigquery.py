--- conflicted
+++ resolved
@@ -14,23 +14,11 @@
 
 """MlModel bigquery helpers."""
 
+from google.cloud import bigquery
+from google.cloud.exceptions import NotFound
+from controller.shared import StrEnum
 import dataclasses
 import datetime
-import enum
-from typing import Callable, TypeVar
-
-from google.cloud import bigquery
-from google.cloud.exceptions import NotFound
-<<<<<<< HEAD
-from controller.shared import StrEnum
-from datetime import date, timedelta
-from dataclasses import dataclass
-=======
->>>>>>> 87991c24
-
-from common import utils
-
-T = TypeVar('T')
 
 
 @dataclasses.dataclass
@@ -52,12 +40,7 @@
   parameters: list[Parameter]
 
 
-<<<<<<< HEAD
 class Source(StrEnum):
-=======
-# TODO(dulacp): Leverage StrEnum once we upgrade Python to 3.11
-class Source(enum.Enum):
->>>>>>> 87991c24
   GOOGLE_ANALYTICS = 'GOOGLE_ANALYTICS'
   FIRST_PARTY = 'FIRST_PARTY'
 
@@ -69,7 +52,8 @@
     super().__init__(location=location)
 
   def get_analytics_variables(self, dataset_name: str) -> list[Variable]:
-    """Get approximate counts for all GA4 events that happened in the last year.
+    """
+    Get approximate counts for all GA4 events that happened in the last year.
 
     Args:
       dataset_name: The dataset where the GA4 events tables are located.
@@ -81,7 +65,11 @@
     variables: list[Variable] = []
 
     event_exclude_list = [
-        'user_engagement', 'scroll', 'session_start', 'first_visit', 'page_view'
+        'user_engagement',
+        'scroll',
+        'session_start',
+        'first_visit',
+        'page_view'
     ]
 
     key_exclude_list = [
@@ -94,18 +82,12 @@
         'session_engaged',
         'engaged_session_event',
         'content_group',
-        'engagement_time_msec',
+        'engagement_time_msec'
     ]
 
-<<<<<<< HEAD
-    suffix = (date.today() - timedelta(days=7)).strftime('%Y%m%d')
-=======
-    variables: list[Variable] = []
-
     suffix = (
-        datetime.date.today() - datetime.timedelta(days=7)
+      datetime.date.today() - datetime.timedelta(days=7)
     ).strftime('%Y%m%d')
->>>>>>> 87991c24
     if not self.table_exists(dataset_name, f'events_{suffix}'):
       return variables
 
@@ -149,16 +131,9 @@
     job = self.query(query=query)
     events = job.result()
 
-    def make_condition_func(event_name: str) -> Callable[[T], bool]:
-      return lambda x: x.name == event_name
-
     for event in events:
       if event.name not in event_exclude_list:
-        try:
-          existing_variable = utils.first(
-              variables, make_condition_func(event.name))
-        except StopIteration:
-          existing_variable = None
+        existing_variable = next((v for v in variables if v.name == event.name), None)
         parameter = Parameter(event.parameter_key, event.parameter_value_type)
 
         if not existing_variable:
@@ -179,7 +154,8 @@
     return variables
 
   def get_first_party_variables(self, dataset_name: str) -> list[Variable]:
-    """Look up and return the field names for use in feature/label selection.
+    """
+    Look up and return the field names for use in feature/label selection.
 
     Args:
       dataset_name: The dataset where the first party table is located.
@@ -188,18 +164,12 @@
       A list of variables to be used for feature and label selection.
     """
 
-<<<<<<< HEAD
     variables: list[Variable] = []
 
     exclude_list = [
       'user_id', 'user_pseudo_id', 'trigger_event_date'
     ]
 
-=======
-    exclude_list = ['user_id', 'user_pseudo_id', 'trigger_event_date']
-    variables: list[Variable] = []
-
->>>>>>> 87991c24
     if not self.table_exists(dataset_name, 'first_party'):
       return variables
 
