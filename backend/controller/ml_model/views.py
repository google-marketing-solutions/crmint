# Copyright 2023 Google Inc
#
# Licensed under the Apache License, Version 2.0 (the "License");
# you may not use this file except in compliance with the License.
# You may obtain a copy of the License at
#
#      http://www.apache.org/licenses/LICENSE-2.0
#
# Unless required by applicable law or agreed to in writing, software
# distributed under the License is distributed on an "AS IS" BASIS,
# WITHOUT WARRANTIES OR CONDITIONS OF ANY KIND, either express or implied.
# See the License for the specific language governing permissions and
# limitations under the License.

"""MlModel views."""

import os
from typing import Any

import flask
from flask_restful import abort
from flask_restful import Api
from flask_restful import fields
from flask_restful import marshal_with
from flask_restful import reqparse
from flask_restful import Resource

from common import insight
from controller import ml_model
from controller import models

<<<<<<< HEAD
from controller.ml_model import bigquery
from controller.ml_model.compiler import Compiler
=======
>>>>>>> 87991c24

project_id = os.getenv('GOOGLE_CLOUD_PROJECT')

blueprint = flask.Blueprint('ml_model', __name__)
api = Api(blueprint)

parser = reqparse.RequestParser()
parser.add_argument('name', type=str, required=False)
parser.add_argument('bigquery_dataset', type=dict, required=False)
parser.add_argument('type', type=str, required=False)
parser.add_argument('unique_id', type=str, required=False)
parser.add_argument('uses_first_party_data', type=bool, required=False)
parser.add_argument(
    'hyper_parameters', type=list, location='json', required=False
)
parser.add_argument('features', type=list, location='json', required=False)
parser.add_argument('label', type=dict, required=False)
parser.add_argument('class_imbalance', type=int, required=False)
parser.add_argument('timespans', type=list, location='json', required=False)
parser.add_argument('output_config', type=dict, required=False)

bigquery_dataset_structure = fields.Nested(
    {'name': fields.String, 'location': fields.String}
)

hyper_parameters_structure = fields.List(
    fields.Nested({'name': fields.String, 'value': fields.String})
)

features_structure = fields.List(
    fields.Nested({'name': fields.String, 'source': fields.String})
)

label_structure = fields.Nested({
    'name': fields.String,
    'source': fields.String,
    'key': fields.String,
    'value_type': fields.String,
    'average_value': fields.Float,
})

<<<<<<< HEAD
timespans_structure = fields.List(fields.Nested({
  'name': fields.String,
  'value': fields.Integer,
  'unit': fields.String
}))

output_config_structure = fields.Nested({
  'destination': fields.String,
  'customer_id': fields.Integer,
  'action_id': fields.Integer
})

pipelines_structure = fields.List(fields.Nested({
  'id': fields.Integer,
  'name': fields.String,
  'status': fields.String,
  'updated_at': fields.String,
  'schedules': fields.List(fields.Nested({
    'cron': fields.String
  })),
  'jobs': fields.List(fields.Nested({
    'name': fields.String,
    'params': fields.List(fields.Nested({
      'name': fields.String,
      'value': fields.String
    }))
  }))
}))

ml_model_structure = {
  'id': fields.Integer,
  'name': fields.String,
  'bigquery_dataset': bigquery_dataset_structure,
  'type': fields.String,
  'unique_id': fields.String,
  'uses_first_party_data': fields.Boolean,
  'hyper_parameters': hyper_parameters_structure,
  'features': features_structure,
  'label': label_structure,
  'class_imbalance': fields.Integer,
  'timespans': timespans_structure,
  'output_config': output_config_structure,
  'pipelines': pipelines_structure,
  'updated_at': fields.String
=======
timespans_structure = fields.List(
    fields.Nested(
        {'name': fields.String, 'value': fields.Integer, 'unit': fields.String}
    )
)

pipelines_structure = fields.List(
    fields.Nested({
        'id': fields.Integer,
        'name': fields.String,
        'status': fields.String,
        'updated_at': fields.String,
        'schedules': fields.List(
            fields.Nested({
                'cron': fields.String,
            })
        ),
        'jobs': fields.List(
            fields.Nested({
                'name': fields.String,
                'params': fields.List(
                    fields.Nested({
                        'name': fields.String,
                        'value': fields.String,
                    })
                ),
            })
        ),
    })
)

ml_model_structure = {
    'id': fields.Integer,
    'name': fields.String,
    'bigquery_dataset': bigquery_dataset_structure,
    'type': fields.String,
    'unique_id': fields.String,
    'uses_first_party_data': fields.Boolean,
    'hyper_parameters': hyper_parameters_structure,
    'features': features_structure,
    'label': label_structure,
    'class_imbalance': fields.Integer,
    'timespans': timespans_structure,
    'pipelines': pipelines_structure,
    'updated_at': fields.String
>>>>>>> 87991c24
}


class MlModelSingle(Resource):
  """Shows a single ml model item and lets you delete a ml model item."""

  @marshal_with(ml_model_structure)
  def get(self, id):  # pylint: disable=redefined-builtin
    tracker = insight.GAProvider()
    tracker.track_event(category='ml-models', action='get')

    obj = models.MlModel.find(id)
    abort_when_not_found(obj)
    return obj

  @marshal_with(ml_model_structure)
  def delete(self, id):  # pylint: disable=redefined-builtin
    obj = models.MlModel.find(id)

    abort_when_not_found(obj)
    abort_when_pipeline_active(obj)

    obj.destroy()

    tracker = insight.GAProvider()
    tracker.track_event(category='ml-models', action='delete')

    return {}, 204

  @marshal_with(ml_model_structure)
  def put(self, id):  # pylint: disable=redefined-builtin
    obj = models.MlModel.find(id)

    abort_when_not_found(obj)
    abort_when_pipeline_active(obj)

    args = parser.parse_args()
    obj.assign_attributes(args)
    obj.save()
    obj.save_relations(args)

    pipelines = build_pipelines(obj)
    obj.save_relations({'pipelines': pipelines})

    tracker = insight.GAProvider()
    tracker.track_event(category='ml-models', action='update')

    return obj, 200


class MlModelList(Resource):
  """Shows a list of all ml models, and lets you POST to add new ml models."""

  @marshal_with(ml_model_structure)
  def get(self):
    tracker = insight.GAProvider()
    tracker.track_event(category='ml-models', action='list')

    objs = models.MlModel.all()
    return objs

  @marshal_with(ml_model_structure)
  def post(self):
    tracker = insight.GAProvider()
    args = parser.parse_args()

    obj = models.MlModel(name=args['name'])
    try:
      obj.assign_attributes(args)
      obj.save()
      obj.save_relations(args)

      # automatically build and assign training pipeline upon ml model creation.
      pipelines = build_pipelines(obj)
      obj.save_relations({'pipelines': pipelines})
    except:
      # Ensures that, in the event of an error, a half-implemented
      # ml model isn't created.
      obj.destroy()
      raise

    tracker.track_event(category='ml-models', action='create')

    return obj, 201


variables_parser = reqparse.RequestParser()
variables_parser.add_argument('dataset_name', type=str, required=True)
variables_parser.add_argument('dataset_location', type=str, required=True)

ml_variable_structure = {
    'name': fields.String,
    'count': fields.Integer,
    'source': fields.String,
    'parameters': fields.List(fields.Nested({
        'key': fields.String,
        'value_type': fields.String
    }))
}


class MlModelVariables(Resource):
  """Shows a list of all GA4 events.

  We return also counts as well as first party data columns
  and types that can be used to pick features and label for the model.
  """

  @marshal_with(ml_variable_structure)
  def get(self):
    tracker = insight.GAProvider()
    tracker.track_event(category='ml-models', action='variables')

    args = variables_parser.parse_args()
    bigquery_client = ml_model.bigquery.CustomClient(args['dataset_location'])
    variables = []

    ga4_dataset = setting('google_analytics_4_bigquery_dataset')
    variables.extend(bigquery_client.get_analytics_variables(ga4_dataset))

    if not variables:
      abort(
          400,
          message=(
              'GA4 dataset does not include expected events tables. Update'
              ' settings entry and try again.'
          ),
      )

    first_party_columns = bigquery_client.get_first_party_variables(
        args['dataset_name']
    )
    if first_party_columns:
      variables.extend(first_party_columns)

    return variables


def abort_when_not_found(obj: models.MlModel):
  """Abort with an appropriate error if the model provided does not exist.

  Args:
    obj: The model to check.

  Raises:
    HTTPException: If the ml model id provided in the request was not found.
  """
  if obj is None:
    abort(404, message=f'MlModel {id} doesn\'t exist')


def abort_when_pipeline_active(obj: models.MlModel):
  """Abort with an appropriate error if the pipeline is active.

  Args:
    obj: The model to check.

  Raises:
    HTTPException: if the pipeline is considered "blocked".
  """
  for pipeline in obj.pipelines:
    if pipeline.is_blocked():
      abort(422, message='Removing or editing of ml model with '
                         'active pipeline is unavailable')


def setting(name: str) -> str:
  """Helper for getting general settings by name if they exist.

  Args:
    name: The name of the setting to return a value for.

  Returns:
    The value of the setting.
  """
  obj = models.GeneralSetting.where(name=name).first()
  return obj.value if obj else ''


def build_pipelines(obj: models.MlModel) -> list[dict[str, Any]]:
  """Builds training and predictive pipelines.

  Args:
    obj: The ml model configuration necessary to build the BQML and pipelines.

  Returns:
    The newly built training and predictive pipeline objects.
  """
<<<<<<< HEAD
  compiler = Compiler(
    project_id=project_id,
    ga4_dataset=setting('google_analytics_4_bigquery_dataset'),
    ga4_measurement_id=setting('google_analytics_4_measurement_id'),
    ga4_api_secret=setting('google_analytics_4_api_secret'),
    ml_model=ml_model
  )

  training_pipeline = compiler.build_training_pipeline()
  predictive_pipeline = compiler.build_predictive_pipeline()
=======
  ga4_dataset = setting('google_analytics_4_bigquery_dataset')
  ga4_measurement_id = setting('google_analytics_4_measurement_id')
  ga4_api_secret = setting('google_analytics_4_api_secret')

  training_pipeline = ml_model.compiler.build_training_pipeline(
      obj, project_id, ga4_dataset)
  predictive_pipeline = ml_model.compiler.build_predictive_pipeline(
      obj, project_id, ga4_dataset, ga4_measurement_id, ga4_api_secret)
>>>>>>> 87991c24

  return [training_pipeline, predictive_pipeline]


api.add_resource(MlModelList, '/ml-models')
api.add_resource(MlModelSingle, '/ml-models/<id>')
api.add_resource(MlModelVariables, '/ml-models/variables')<|MERGE_RESOLUTION|>--- conflicted
+++ resolved
@@ -29,12 +29,6 @@
 from controller import ml_model
 from controller import models
 
-<<<<<<< HEAD
-from controller.ml_model import bigquery
-from controller.ml_model.compiler import Compiler
-=======
->>>>>>> 87991c24
-
 project_id = os.getenv('GOOGLE_CLOUD_PROJECT')
 
 blueprint = flask.Blueprint('ml_model', __name__)
@@ -75,57 +69,17 @@
     'average_value': fields.Float,
 })
 
-<<<<<<< HEAD
-timespans_structure = fields.List(fields.Nested({
-  'name': fields.String,
-  'value': fields.Integer,
-  'unit': fields.String
-}))
-
-output_config_structure = fields.Nested({
-  'destination': fields.String,
-  'customer_id': fields.Integer,
-  'action_id': fields.Integer
-})
-
-pipelines_structure = fields.List(fields.Nested({
-  'id': fields.Integer,
-  'name': fields.String,
-  'status': fields.String,
-  'updated_at': fields.String,
-  'schedules': fields.List(fields.Nested({
-    'cron': fields.String
-  })),
-  'jobs': fields.List(fields.Nested({
-    'name': fields.String,
-    'params': fields.List(fields.Nested({
-      'name': fields.String,
-      'value': fields.String
-    }))
-  }))
-}))
-
-ml_model_structure = {
-  'id': fields.Integer,
-  'name': fields.String,
-  'bigquery_dataset': bigquery_dataset_structure,
-  'type': fields.String,
-  'unique_id': fields.String,
-  'uses_first_party_data': fields.Boolean,
-  'hyper_parameters': hyper_parameters_structure,
-  'features': features_structure,
-  'label': label_structure,
-  'class_imbalance': fields.Integer,
-  'timespans': timespans_structure,
-  'output_config': output_config_structure,
-  'pipelines': pipelines_structure,
-  'updated_at': fields.String
-=======
 timespans_structure = fields.List(
     fields.Nested(
         {'name': fields.String, 'value': fields.Integer, 'unit': fields.String}
     )
 )
+
+output_config_structure = fields.Nested({
+    'destination': fields.String,
+    'customer_id': fields.Integer,
+    'action_id': fields.Integer
+})
 
 pipelines_structure = fields.List(
     fields.Nested({
@@ -164,9 +118,9 @@
     'label': label_structure,
     'class_imbalance': fields.Integer,
     'timespans': timespans_structure,
+    'output_config': output_config_structure,
     'pipelines': pipelines_structure,
     'updated_at': fields.String
->>>>>>> 87991c24
 }
 
 
@@ -261,10 +215,12 @@
     'name': fields.String,
     'count': fields.Integer,
     'source': fields.String,
-    'parameters': fields.List(fields.Nested({
-        'key': fields.String,
-        'value_type': fields.String
-    }))
+    'parameters': fields.List(
+        fields.Nested({
+            'key': fields.String,
+            'value_type': fields.String
+        })
+    )
 }
 
 
@@ -355,8 +311,7 @@
   Returns:
     The newly built training and predictive pipeline objects.
   """
-<<<<<<< HEAD
-  compiler = Compiler(
+  compiler = ml_model.Compiler(
     project_id=project_id,
     ga4_dataset=setting('google_analytics_4_bigquery_dataset'),
     ga4_measurement_id=setting('google_analytics_4_measurement_id'),
@@ -366,16 +321,6 @@
 
   training_pipeline = compiler.build_training_pipeline()
   predictive_pipeline = compiler.build_predictive_pipeline()
-=======
-  ga4_dataset = setting('google_analytics_4_bigquery_dataset')
-  ga4_measurement_id = setting('google_analytics_4_measurement_id')
-  ga4_api_secret = setting('google_analytics_4_api_secret')
-
-  training_pipeline = ml_model.compiler.build_training_pipeline(
-      obj, project_id, ga4_dataset)
-  predictive_pipeline = ml_model.compiler.build_predictive_pipeline(
-      obj, project_id, ga4_dataset, ga4_measurement_id, ga4_api_secret)
->>>>>>> 87991c24
 
   return [training_pipeline, predictive_pipeline]
 
