--- conflicted
+++ resolved
@@ -263,11 +263,7 @@
 
       # Timebox the variables/events to the training dataset timespan.
       analytics_variables = bigquery_client.get_analytics_variables(
-<<<<<<< HEAD
-          dataset, timespan.training_start, timespan.training_end)
-=======
           dataset, timespan.training.start, timespan.training.end)
->>>>>>> d0e3e157
       if not analytics_variables:
         abort(
             400,
