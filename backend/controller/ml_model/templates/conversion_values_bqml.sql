--- conflicted
+++ resolved
@@ -55,9 +55,6 @@
             FORMAT_DATE("%Y%m%d", DATE_SUB(CURRENT_DATE(), INTERVAL {{timespan.end}} DAY))
           -- select the remaining 10% of the data not used in the training dataset
           AND MOD(ABS(FARM_FINGERPRINT({{google_analytics.unique_id}})), 100) >= 90
-<<<<<<< HEAD
-          AND LOWER(platform) = 'web'
-=======
           AND LOWER(platform) = "web"
           -- limit events to ids within first party dataset (avoids processing data that gets filtered later anyways)
           {% if first_party.in_source %}
@@ -65,7 +62,6 @@
             SELECT unique_id FROM first_party_variables
           )
           {% endif %}
->>>>>>> d0e3e157
       ),
       first_engagement AS (
         SELECT * EXCEPT(row_num)
@@ -97,19 +93,11 @@
         )
         WHERE row_num = 1
       ),
-<<<<<<< HEAD
-      -- if the selected label is a google analytics event then pull these per user
-      {% if google_analytics.label %}
-      analytics_variables AS (
-        SELECT
-          fe.unique_id,
-=======
       {% if google_analytics.label or google_analytics.trigger_event %}
       analytics_variables AS (
         SELECT
           fe.unique_id,
           {% if google_analytics.label %}
->>>>>>> d0e3e157
           IFNULL(l.label, 0) AS label,
           {% endif %}
           {% if google_analytics.trigger_event %}
@@ -121,17 +109,10 @@
         {% if google_analytics.label %}
         LEFT OUTER JOIN (
           SELECT
-<<<<<<< HEAD
-            unique_id,
-            1 AS label,
-            MIN(date) AS date,
-          FROM events, UNNEST(params) AS params
-=======
             e.unique_id,
             1 AS label,
             MIN(e.date) AS date
           FROM events AS e, UNNEST(params) AS params
->>>>>>> d0e3e157
           WHERE name = "{{google_analytics.label.name}}"
           AND params.key = "{{google_analytics.label.key}}"
           {% if 'string' in google_analytics.label.value_type %}
@@ -142,11 +123,6 @@
           GROUP BY 1
         ) l
         ON fe.unique_id = l.unique_id
-<<<<<<< HEAD
-      ),
-      {% endif %}
-      {% if input.source.includes_first_party %}
-=======
         {% endif %}
         {% if google_analytics.trigger_event %}
         LEFT OUTER JOIN (
@@ -163,51 +139,15 @@
         {% endif %}
       ),
       {% endif %}
->>>>>>> d0e3e157
       user_variables AS (
         {% if first_party.in_source and (google_analytics.label or google_analytics.trigger_event) %}
         SELECT
-<<<<<<< HEAD
-          fp.{{first_party.unique_id}} AS unique_id,
-          -- inject the selected features
-          {% for feature in first_party.features %}
-          fp.{{feature.name}},
-          {% endfor %}
-          -- inject the selected label
-          {% if first_party.label %}
-          fp.{{first_party.label.name}} AS label,
-          {% elif google_analytics.label %}
-          av.label,
-          {% endif %}
-          -- inject the selected first value
-          {% if first_party.first_value %}
-          fp.{{first_party.first_value.name}} AS first_value,
-          {% elif google_analytics.first_value %}
-          av.first_value,
-          {% endif %}
-          -- inject the selected first party trigger date
-          {% if first_party.trigger_date %}
-          fp.{{first_party.trigger_date.name}} AS trigger_event_date
-          -- or inject the selected google analytics trigger date
-          {% elif google_analytics.trigger_date %}
-          av.trigger_event_date
-          {% endif %}
-        FROM `{{project_id}}.{{input.parameters.first_party_dataset}}.{{input.parameters.first_party_table}}` fp
-        {% if google_analytics.label %}
-        LEFT OUTER JOIN analytics_variables av
-        ON fp.{{first_party.unique_id}} = av.unique_id
-        {% endif %}
-      ),
-      {% else %}
-      user_variables AS (
-=======
           fpv.*,
           av.* EXCEPT(unique_id)
         FROM first_party_variables fpv
         INNER JOIN analytics_variables av
         ON fpv.unique_id = av.unique_id
         {% elif google_analytics.label or google_analytics.trigger_event %}
->>>>>>> d0e3e157
         SELECT * FROM analytics_variables
         {% elif first_party.in_source %}
         SELECT * FROM first_party_variables
@@ -229,11 +169,7 @@
         FROM events AS e
         INNER JOIN user_variables AS uv
           ON e.unique_id = uv.unique_id
-<<<<<<< HEAD
-        WHERE (uv.label > 0 AND e.date <= uv.trigger_event_date)
-=======
         WHERE (uv.label > 0 AND e.date <= uv.trigger_date)
->>>>>>> d0e3e157
         OR uv.label = 0
         GROUP BY 1
       ),
@@ -252,21 +188,9 @@
       conversion_values_dataset AS (
         SELECT * FROM first_party_variables
       )
-<<<<<<< HEAD
-      SELECT
-        fe.*,
-        uab.* EXCEPT (unique_id),
-        uv.* EXCEPT(unique_id, trigger_event_date)
-      FROM first_engagement AS fe
-      INNER JOIN user_aggregate_behavior AS uab
-      ON fe.unique_id = uab.unique_id
-      INNER JOIN user_variables AS uv
-      ON fe.unique_id = uv.unique_id
-=======
       {% endif %}
       SELECT * EXCEPT(unique_id)
       FROM conversion_values_dataset
->>>>>>> d0e3e157
     )) AS p,
     UNNEST(predicted_label_probs) AS plp
     WHERE plp.label = 1
