DECLARE _LATEST_TABLE_SUFFIX STRING;
SET _LATEST_TABLE_SUFFIX = (
  SELECT MAX(SPLIT(table_id, 'events_')[OFFSET(1)])
  FROM `{{project_id}}.{{ga4_dataset}}.__TABLES_SUMMARY__`
  WHERE REGEXP_CONTAINS(table_id, r'^(events_[0-9]{8})$')
);

CREATE OR REPLACE TABLE `{{project_id}}.{{model_dataset}}.output` AS (
  WITH events AS (
    SELECT
      {{google_analytics.unique_id}} AS unique_id,
      event_name AS name,
      event_timestamp AS timestamp,
      event_params AS params
    FROM `{{project_id}}.{{ga4_dataset}}.events_*`
    WHERE _TABLE_SUFFIX = _LATEST_TABLE_SUFFIX
    AND LOWER(platform) = 'web'
  ),
<<<<<<< HEAD
  users_with_score AS (
    SELECT DISTINCT
      unique_id
    FROM events, UNNEST(params) AS params
    WHERE name = 'prop_score'
    AND params.value.string_value = 'Predicted_Value'
  ),
  users_without_score AS (
    SELECT DISTINCT
      unique_id
    FROM events
    WHERE unique_id NOT IN (
      SELECT unique_id FROM users_with_score)
  ),
=======
>>>>>>> d0e3e157
  {% if type.is_classification %}
  prepared_predictions AS (
    SELECT DISTINCT
      p.unique_id,
      p.user_pseudo_id,
      p.user_id,
      ROUND(MAX(cv.value), 4) AS value,
      MAX(cv.normalized_probability) AS normalized_score,
      MAX(p.probability) * 100 AS score,
    FROM `{{project_id}}.{{model_dataset}}.predictions` p
    LEFT OUTER JOIN `{{project_id}}.{{model_dataset}}.conversion_values` cv
    ON p.probability BETWEEN cv.probability_range_start AND cv.probability_range_end
    GROUP BY 1,2,3
  ),
  {% elif type.is_regression %}
  prepared_predictions AS (
    SELECT DISTINCT
      unique_id,
      user_pseudo_id,
      user_id,
      IF(predicted_label > 0, ROUND(predicted_label, 4), 0) AS value,
      IF(predicted_label > 0, ROUND(predicted_label, 4), 0) AS revenue
    FROM `{{project_id}}.{{model_dataset}}.predictions`
  ),
  {% endif %}
  {% if output.destination.is_google_analytics_mp_event %}
  users_with_score AS (
    SELECT DISTINCT
      unique_id
    FROM events, UNNEST(params) AS params
    WHERE name = 'prop_score'
    AND params.value.string_value = 'Predicted_Value'
  ),
  users_without_score AS (
    SELECT DISTINCT
      unique_id
    FROM events
    WHERE unique_id NOT IN (
      SELECT unique_id FROM users_with_score)
  ),
  consolidated_output AS (
    SELECT
      p.*,
      'prop_score' AS event_name,
      'Predicted_Value' AS type
    FROM prepared_predictions p
    INNER JOIN users_without_score wos
    ON p.unique_id = wos.unique_id
  )
  {% elif output.destination.is_google_ads_offline_conversion %}
  gclids AS (
    SELECT * EXCEPT(row_num)
    FROM (
      SELECT
        unique_id,
        params.value.string_value AS gclid,
        FORMAT_TIMESTAMP('%F %T%Ez', TIMESTAMP(TIMESTAMP_MICROS(timestamp))) AS datetime,
        ROW_NUMBER() OVER (PARTITION BY unique_id ORDER BY timestamp DESC) AS row_num
      FROM events, UNNEST(params) AS params
      WHERE name = 'page_view'
      AND params.key = 'gclid'
      AND COALESCE(params.value.string_value, '') != ''
    )
    WHERE row_num = 1
  ),
  consolidated_output AS (
    SELECT
      p.*,
      g.gclid,
      g.datetime
    FROM prepared_predictions p
<<<<<<< HEAD
    INNER JOIN users_without_score wos
    ON p.unique_id = wos.unique_id
=======
>>>>>>> d0e3e157
    INNER JOIN gclids g
    ON p.unique_id = g.unique_id
  )
  {% endif %}
  SELECT
    * EXCEPT(unique_id, user_pseudo_id, user_id),
    {% if unique_id_type == UniqueId.USER_ID %}
    user_id,
    {% endif %}
    user_pseudo_id AS client_id
  FROM consolidated_output
)<|MERGE_RESOLUTION|>--- conflicted
+++ resolved
@@ -16,23 +16,6 @@
     WHERE _TABLE_SUFFIX = _LATEST_TABLE_SUFFIX
     AND LOWER(platform) = 'web'
   ),
-<<<<<<< HEAD
-  users_with_score AS (
-    SELECT DISTINCT
-      unique_id
-    FROM events, UNNEST(params) AS params
-    WHERE name = 'prop_score'
-    AND params.value.string_value = 'Predicted_Value'
-  ),
-  users_without_score AS (
-    SELECT DISTINCT
-      unique_id
-    FROM events
-    WHERE unique_id NOT IN (
-      SELECT unique_id FROM users_with_score)
-  ),
-=======
->>>>>>> d0e3e157
   {% if type.is_classification %}
   prepared_predictions AS (
     SELECT DISTINCT
@@ -104,11 +87,6 @@
       g.gclid,
       g.datetime
     FROM prepared_predictions p
-<<<<<<< HEAD
-    INNER JOIN users_without_score wos
-    ON p.unique_id = wos.unique_id
-=======
->>>>>>> d0e3e157
     INNER JOIN gclids g
     ON p.unique_id = g.unique_id
   )
