--- conflicted
+++ resolved
@@ -275,11 +275,6 @@
           'is_calculating_conversion_values': step == Step.CALCULATING_CONVERSION_VALUES
         },
         'name': self.ml_model.name,
-<<<<<<< HEAD
-        'model_project': self.project_id,
-        'model_dataset': self.ml_model.bigquery_dataset.name,
-=======
->>>>>>> 4acbdd2e
         'ga4_measurement_id': self.ga4_measurement_id,
         'ga4_api_secret': self.ga4_api_secret,
         'location': self.ml_model.bigquery_dataset.location,
