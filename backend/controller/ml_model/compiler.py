--- conflicted
+++ resolved
@@ -25,11 +25,7 @@
 from controller import models
 from controller import shared
 
-<<<<<<< HEAD
-from controller.ml_model.shared import Source, Timespan
-=======
 from controller.ml_model.shared import Source, Timespan, TimespanRange
->>>>>>> d0e3e157
 
 
 class TemplateFile(shared.StrEnum):
@@ -87,35 +83,6 @@
 class VariableRole(shared.StrEnum):
   FEATURE = 'FEATURE',
   LABEL = 'LABEL',
-<<<<<<< HEAD
-  TRIGGER_DATE = 'TRIGGER_DATE',
-  FIRST_VALUE = 'FIRST_VALUE',
-  USER_ID = 'USER_ID',
-  CLIENT_ID = 'CLIENT_ID'
-
-
-class VariableSet():
-  features: list[models.MlModelVariable]
-  label: models.MlModelVariable
-  trigger_date: models.MlModelVariable
-  _first_value: models.MlModelVariable
-  _unique_id: str
-  user_id: models.MlModelVariable
-  client_id: models.MlModelVariable
-
-  def __init__(self, unique_id: UniqueId) -> None:
-    self.features = []
-    self.label = None
-    self.trigger_date = None
-    self._first_value = None
-    self._unique_id = unique_id.lower()
-    self.user_id = 'user_id'
-    self.client_id = 'user_pseudo_id'
-
-  @property
-  def first_value(self):
-    return self._first_value if self._first_value else self.label
-=======
   TRIGGER_EVENT = 'TRIGGER_EVENT',
   FIRST_VALUE = 'FIRST_VALUE',
   TRIGGER_DATE = 'TRIGGER_DATE',
@@ -160,20 +127,12 @@
   def table(self):
     if self.input.parameters:
       return self.input.parameters.first_party_table
->>>>>>> d0e3e157
 
   @property
   def unique_id(self):
     unique_id = self.__getattribute__(self._unique_id)
     return unique_id.name if isinstance(unique_id, models.MlModelVariable) else unique_id
 
-<<<<<<< HEAD
-  def add(self, variable: models.MlModelVariable) -> None:
-    if variable.role == VariableRole.FEATURE:
-      self.features.append(variable)
-    elif variable.role == VariableRole.FIRST_VALUE:
-      self._first_value = variable
-=======
   @property
   def trigger_date(self):
     if self.source == Source.FIRST_PARTY:
@@ -191,7 +150,6 @@
       self.features.append(variable)
     elif variable.role == VariableRole.TRIGGER_DATE:
       self._trigger_date = variable
->>>>>>> d0e3e157
     else:
       self.__setattr__(str(variable.role).lower(), variable)
 
@@ -277,17 +235,10 @@
             'is_classification': self.ml_model.type in ModelTypes.CLASSIFICATION,
         },
         'hyper_parameters': self.ml_model.hyper_parameters,
-<<<<<<< HEAD
-        'timespan': self._get_timespan(self.ml_model.timespans),
-        'unique_id_type': self.ml_model.unique_id,
-        'first_party': VariableSet(self.ml_model.unique_id),
-        'google_analytics': VariableSet(self.ml_model.unique_id),
-=======
         'timespan': self._get_timespan(self.ml_model.timespans, step),
         'unique_id_type': self.ml_model.unique_id,
         'first_party': VariableSet(Source.FIRST_PARTY, self.ml_model.input, self.ml_model.unique_id),
         'google_analytics': VariableSet(Source.GOOGLE_ANALYTICS, self.ml_model.input, self.ml_model.unique_id),
->>>>>>> d0e3e157
         'conversion_rate_segments': self.ml_model.conversion_rate_segments,
         'class_imbalance': self.ml_model.class_imbalance,
         'output': {
@@ -309,10 +260,6 @@
         'Worker': Worker,
         'ParamType': ParamType,
         'TemplateFile': TemplateFile,
-<<<<<<< HEAD
-        'Encoding': Encoding,
-=======
->>>>>>> d0e3e157
         'UniqueId': UniqueId
     }
 
@@ -345,11 +292,7 @@
       return jinja2.Template(
           file.read(), **options, undefined=jinja2.StrictUndefined)
 
-<<<<<<< HEAD
-  def _get_timespan(self, timespans: list[models.MlModelTimespan]) -> Timespan:
-=======
   def _get_timespan(self, timespans: list[models.MlModelTimespan], step: Step) -> TimespanRange:
->>>>>>> d0e3e157
     """Returns model timespan including both training and predictive start and end."""
     timespan: Timespan = Timespan([t.__dict__ for t in timespans])
     return timespan.training if step == Step.TRAINING else timespan.predictive
